/*
  This file is part of Leela Chess Zero.
  Copyright (C) 2018-2021 The LCZero Authors

  Leela Chess is free software: you can redistribute it and/or modify
  it under the terms of the GNU General Public License as published by
  the Free Software Foundation, either version 3 of the License, or
  (at your option) any later version.

  Leela Chess is distributed in the hope that it will be useful,
  but WITHOUT ANY WARRANTY; without even the implied warranty of
  MERCHANTABILITY or FITNESS FOR A PARTICULAR PURPOSE.  See the
  GNU General Public License for more details.

  You should have received a copy of the GNU General Public License
  along with Leela Chess.  If not, see <http://www.gnu.org/licenses/>.

  Additional permission under GNU GPL version 3 section 7

  If you modify this Program, or any covered work, by linking or
  combining it with NVIDIA Corporation's libraries from the NVIDIA CUDA
  Toolkit and the NVIDIA CUDA Deep Neural Network library (or a
  modified version of those libraries), containing parts covered by the
  terms of the respective license agreement, the licensors of this
  Program grant you additional permission to convey the resulting work.
*/

#include "selfplay/game.h"

#include <algorithm>

#include "mcts/stoppers/common.h"
#include "mcts/stoppers/factory.h"
<<<<<<< HEAD
#include "mcts/stoppers/stoppers.h"
=======
>>>>>>> 139b9d14

namespace lczero {

namespace {
const OptionId kReuseTreeId{"reuse-tree", "ReuseTree",
                            "Reuse the search tree between moves."};
const OptionId kResignPercentageId{
    "resign-percentage", "ResignPercentage",
    "Resign when win percentage drops below specified value."};
const OptionId kResignWDLStyleId{
    "resign-wdlstyle", "ResignWDLStyle",
    "If set, resign percentage applies to any output state being above "
    "100% minus the percentage instead of winrate being below."};
const OptionId kResignEarliestMoveId{"resign-earliest-move",
                                     "ResignEarliestMove",
                                     "Earliest move that resign is allowed."};
const OptionId kMinimumAllowedVistsId{
    "minimum-allowed-visits", "MinimumAllowedVisits",
    "Unless the selected move is the best move, temperature based selection "
    "will be retried until visits of selected move is greater than or equal to "
    "this threshold."};
const OptionId kUciChess960{
    "chess960", "UCI_Chess960",
    "Castling moves are encoded as \"king takes rook\"."};
const OptionId kSyzygyTablebaseId{
    "syzygy-paths", "SyzygyPath",
    "List of Syzygy tablebase directories, list entries separated by system "
    "separator (\";\" for Windows, \":\" for Linux).",
    's'};

void DriftCorrect(float* q, float* d) {
  // Training data doesn't have a high number of nodes, so there shouldn't be
  // too much drift. Highest known value not caused by backend bug was 1.5e-7.
  const float allowed_eps = 0.000001f;
  if (*q > 1.0f) {
    if (*q > 1.0f + allowed_eps) {
      CERR << "Unexpectedly large drift in q " << *q;
    }
    *q = 1.0f;
  }
  if (*q < -1.0f) {
    if (*q < -1.0f - allowed_eps) {
      CERR << "Unexpectedly large drift in q " << *q;
    }
    *q = -1.0f;
  }
  if (*d > 1.0f) {
    if (*d > 1.0f + allowed_eps) {
      CERR << "Unexpectedly large drift in d " << *d;
    }
    *d = 1.0f;
  }
  if (*d < 0.0f) {
    if (*d < 0.0f - allowed_eps) {
      CERR << "Unexpectedly large drift in d " << *d;
    }
    *d = 0.0f;
  }
  float w = (1.0f - *d + *q) / 2.0f;
  float l = w - *q;
  // Assume q drift is rarer than d drift and apply all correction to d.
  if (w < 0.0f || l < 0.0f) {
    float drift = 2.0f * std::min(w, l);
    if (drift < -allowed_eps) {
      CERR << "Unexpectedly large drift correction for d based on q. " << drift;
    }
    *d += drift;
    // Since q is in range -1 to 1 - this correction should never push d outside
    // of range, but precision could be lost in calculations so just in case.
    if (*d < 0.0f) {
      *d = 0.0f;
    }
  }
}
}  // namespace

void SelfPlayGame::PopulateUciParams(OptionsParser* options) {
  options->Add<BoolOption>(kReuseTreeId) = false;
  options->Add<BoolOption>(kResignWDLStyleId) = false;
  options->Add<FloatOption>(kResignPercentageId, 0.0f, 100.0f) = 0.0f;
  options->Add<IntOption>(kResignEarliestMoveId, 0, 1000) = 0;
  options->Add<IntOption>(kMinimumAllowedVistsId, 0, 1000000) = 0;
  options->Add<BoolOption>(kUciChess960) = false;
  PopulateTimeManagementOptions(RunType::kSelfplay, options);
  options->Add<StringOption>(kSyzygyTablebaseId);
}

SelfPlayGame::SelfPlayGame(PlayerOptions white, PlayerOptions black,
                           bool shared_tree, const Opening& opening)
    : options_{white, black},
      chess960_{white.uci_options->Get<bool>(kUciChess960) ||
                black.uci_options->Get<bool>(kUciChess960)},
      training_data_(SearchParams(white.uci_options).GetHistoryFill(),
                     SearchParams(black.uci_options).GetHistoryFill(),
                     white.network->GetCapabilities().input_format) {
  orig_fen_ = opening.start_fen;
  tree_[0] = std::make_shared<NodeTree>();
  tree_[0]->ResetToPosition(orig_fen_, {});

  if (shared_tree) {
    tree_[1] = tree_[0];
  } else {
    tree_[1] = std::make_shared<NodeTree>();
    tree_[1]->ResetToPosition(orig_fen_, {});
  }
  for (Move m : opening.moves) {
    tree_[0]->MakeMove(m);
    if (tree_[0] != tree_[1]) tree_[1]->MakeMove(m);
  }
}

void SelfPlayGame::Play(int white_threads, int black_threads, bool training,
                        SyzygyTablebase* syzygy_tb, bool enable_resign) {
  bool blacks_move = tree_[0]->IsBlackToMove();

  // If we are training, verify that input formats are consistent.
  if (training && options_[0].network->GetCapabilities().input_format !=
      options_[1].network->GetCapabilities().input_format) {
    throw Exception("Can't mix networks with different input format!");
  }
  // Take syzygy tablebases from player1 options.
  std::string tb_paths =
      options_[0].uci_options->Get<std::string>(kSyzygyTablebaseId);
  if (!tb_paths.empty()) {  // && tb_paths != tb_paths_) {
    syzygy_tb_ = std::make_unique<SyzygyTablebase>();
    CERR << "Loading Syzygy tablebases from " << tb_paths;
    if (!syzygy_tb_->init(tb_paths)) {
      CERR << "Failed to load Syzygy tablebases!";
      syzygy_tb_ = nullptr;
    }
  }
  // Do moves while not end of the game. (And while not abort_)
  while (!abort_) {
    game_result_ = tree_[0]->GetPositionHistory().ComputeGameResult();

    // If endgame, stop.
    if (game_result_ != GameResult::UNDECIDED) break;
    if (tree_[0]->GetPositionHistory().Last().GetGamePly() >= 450) {
      adjudicated_ = true;
      break;
    }
    // Initialize search.
    const int idx = blacks_move ? 1 : 0;
    if (!options_[idx].uci_options->Get<bool>(kReuseTreeId)) {
      tree_[idx]->TrimTreeAtHead();
    }
    {
      std::lock_guard<std::mutex> lock(mutex_);
      if (abort_) break;
      auto stoppers = options_[idx].search_limits.MakeSearchStopper();
      PopulateIntrinsicStoppers(stoppers.get(), options_[idx].uci_options);

      std::unique_ptr<UciResponder> responder =
          std::make_unique<CallbackUciResponder>(
              options_[idx].best_move_callback, options_[idx].info_callback);

      if (!chess960_) {
        // Remap FRC castling to legacy castling.
        responder = std::make_unique<Chess960Transformer>(
            std::move(responder), tree_[idx]->HeadPosition().GetBoard());
      }

      search_ = std::make_unique<Search>(
          *tree_[idx], options_[idx].network, std::move(responder),
          /* searchmoves */ MoveList(), std::chrono::steady_clock::now(),
          std::move(stoppers),
          /* infinite */ false, *options_[idx].uci_options, options_[idx].cache,
          syzygy_tb);
    }

    // Do search.
    search_->RunBlocking(blacks_move ? black_threads : white_threads);
    move_count_++;
    nodes_total_ += search_->GetTotalPlayouts();
    if (abort_) break;

    Move best_move;
    bool best_is_terminal;
    const auto best_eval = search_->GetBestEval(&best_move, &best_is_terminal);
    float eval = best_eval.wl;
    eval = (eval + 1) / 2;
    if (eval < min_eval_[idx]) min_eval_[idx] = eval;
    const int move_number = tree_[0]->GetPositionHistory().GetLength() / 2 + 1;
    auto best_w = (best_eval.wl + 1.0f - best_eval.d) / 2.0f;
    auto best_d = best_eval.d;
    auto best_l = best_w - best_eval.wl;
    max_eval_[0] = std::max(max_eval_[0], blacks_move ? best_l : best_w);
    max_eval_[1] = std::max(max_eval_[1], best_d);
    max_eval_[2] = std::max(max_eval_[2], blacks_move ? best_w : best_l);
    if (enable_resign &&
        move_number >=
            options_[idx].uci_options->Get<int>(kResignEarliestMoveId)) {
      const float resignpct =
          options_[idx].uci_options->Get<float>(kResignPercentageId) / 100;
      if (options_[idx].uci_options->Get<bool>(kResignWDLStyleId)) {
        auto threshold = 1.0f - resignpct;
        if (best_w > threshold) {
          game_result_ =
              blacks_move ? GameResult::BLACK_WON : GameResult::WHITE_WON;
          adjudicated_ = true;
          break;
        }
        if (best_l > threshold) {
          game_result_ =
              blacks_move ? GameResult::WHITE_WON : GameResult::BLACK_WON;
          adjudicated_ = true;
          break;
        }
        if (best_d > threshold) {
          game_result_ = GameResult::DRAW;
          adjudicated_ = true;
          break;
        }
      } else {
        if (eval < resignpct) {  // always false when resignpct == 0
          game_result_ =
              blacks_move ? GameResult::WHITE_WON : GameResult::BLACK_WON;
          adjudicated_ = true;
          break;
        }
      }
    }

    auto node = tree_[idx]->GetCurrentHead();
    Eval played_eval = best_eval;
    Move move;
    while (true) {
      move = search_->GetBestMove().first;
      uint32_t max_n = 0;
      uint32_t cur_n = 0;

      for (auto& edge : node->Edges()) {
        if (edge.GetN() > max_n) {
          max_n = edge.GetN();
        }
        if (edge.GetMove(tree_[idx]->IsBlackToMove()) == move) {
          cur_n = edge.GetN();
          played_eval.wl = edge.GetWL(-node->GetWL());
          played_eval.d = edge.GetD(node->GetD());
          played_eval.ml = edge.GetM(node->GetM() - 1) + 1;
        }
      }
      // If 'best move' is less than allowed visits and not max visits,
      // discard it and try again.
      if (cur_n == max_n ||
          static_cast<int>(cur_n) >=
              options_[idx].uci_options->Get<int>(kMinimumAllowedVistsId)) {
        break;
      }
      PositionHistory history_copy = tree_[idx]->GetPositionHistory();
      Move move_for_history = move;
      if (tree_[idx]->IsBlackToMove()) {
        move_for_history.Mirror();
      }
      history_copy.Append(move_for_history);
      // Ensure not to discard games that are already decided.
      if (history_copy.ComputeGameResult() == GameResult::UNDECIDED) {
        auto move_list_to_discard = GetMoves();
        move_list_to_discard.push_back(move);
        options_[idx].discarded_callback({orig_fen_, move_list_to_discard});
      }
      search_->ResetBestMove();
    }

    if (training) {
      bool best_is_proof = best_is_terminal;  // But check for better moves.
      if (best_is_proof && best_eval.wl < 1) {
        auto best =
            (best_eval.wl == 0) ? GameResult::DRAW : GameResult::BLACK_WON;
        auto upper = best;
        for (const auto& edge : node->Edges()) {
          upper = std::max(edge.GetBounds().second, upper);
        }
        if (best < upper) {
          best_is_proof = false;
        }
      }
      // Append training data. The GameResult is later overwritten.
<<<<<<< HEAD
      const auto input_format =
          options_[idx].network->GetCapabilities().input_format;
      training_data_.push_back(
          GetV6TrainingData(*tree_[idx], input_format, best_eval, played_eval,
                            best_is_proof, best_move, move));
=======
      NNCacheLock nneval =
          search_->GetCachedNNEval(tree_[idx]->GetCurrentHead());
      training_data_.Add(tree_[idx]->GetCurrentHead(),
                         tree_[idx]->GetPositionHistory(), best_eval,
                         played_eval, best_is_proof, best_move, move, nneval);
>>>>>>> 139b9d14
    }
    // Must reset the search before mutating the tree.
    search_.reset();

    // Add best move to the tree.
    tree_[0]->MakeMove(move);
    if (tree_[0] != tree_[1]) tree_[1]->MakeMove(move);
    blacks_move = !blacks_move;
  }
}

std::vector<Move> SelfPlayGame::GetMoves() const {
  std::vector<Move> moves;
  for (Node* node = tree_[0]->GetCurrentHead();
       node != tree_[0]->GetGameBeginNode(); node = node->GetParent()) {
    moves.push_back(node->GetParent()->GetEdgeToNode(node)->GetMove());
  }
  std::vector<Move> result;
  Position pos = tree_[0]->GetPositionHistory().Starting();
  while (!moves.empty()) {
    Move move = moves.back();
    moves.pop_back();
    if (!chess960_) move = pos.GetBoard().GetLegacyMove(move);
    pos = Position(pos, move);
    // Position already flipped, therefore flip the move if white to move.
    if (!pos.IsBlackToMove()) move.Mirror();
    result.push_back(move);
  }
  return result;
}

float SelfPlayGame::GetWorstEvalForWinnerOrDraw() const {
  // TODO: This assumes both players have the same resign style.
  // Supporting otherwise involves mixing the meaning of worst.
  if (options_[0].uci_options->Get<bool>(kResignWDLStyleId)) {
    if (game_result_ == GameResult::WHITE_WON) {
      return std::max(max_eval_[1], max_eval_[2]);
    } else if (game_result_ == GameResult::BLACK_WON) {
      return std::max(max_eval_[1], max_eval_[0]);
    } else {
      return std::max(max_eval_[2], max_eval_[0]);
    }
  }
  if (game_result_ == GameResult::WHITE_WON) return min_eval_[0];
  if (game_result_ == GameResult::BLACK_WON) return min_eval_[1];
  return std::min(min_eval_[0], min_eval_[1]);
}

void SelfPlayGame::Abort() {
  std::lock_guard<std::mutex> lock(mutex_);
  abort_ = true;
  if (search_) search_->Abort();
}

void SelfPlayGame::WriteTrainingData(TrainingDataWriter* writer) const {
  training_data_.Write(writer, game_result_, adjudicated_);
}

std::unique_ptr<ChainedSearchStopper> SelfPlayLimits::MakeSearchStopper()
    const {
  auto result = std::make_unique<ChainedSearchStopper>();

  // always set VisitsStopper to avoid exceeding the limit 4000000000, the
  // default value when visits = 0
  result->AddStopper(std::make_unique<VisitsStopper>(visits, false));
  if (playouts >= 0) {
    result->AddStopper(std::make_unique<PlayoutsStopper>(playouts, false));
  }
  if (movetime >= 0) {
    result->AddStopper(std::make_unique<TimeLimitStopper>(movetime));
  }
  return result;
}

V6TrainingData SelfPlayGame::GetV6TrainingData(
    const NodeTree& tree, pblczero::NetworkFormat::InputFormat input_format,
    Eval best_eval, Eval played_eval, bool best_is_proven, Move best_move,
    Move played_move) const {
  const Node* node = tree.GetCurrentHead();
  const PositionHistory& history = tree.GetPositionHistory();
  V6TrainingData result;

  // Set version.
  result.version = 6;
  result.input_format = input_format;

  // Populate planes.
  int transform;
  InputPlanes planes =
      EncodePositionForNN(input_format, history, 8,
                          search_->GetParams().GetHistoryFill(), &transform);
  int plane_idx = 0;
  for (auto& plane : result.planes) {
    plane = ReverseBitsInBytes(planes[plane_idx++].mask);
  }

  // Populate probabilities.
  auto total_n = node->GetChildrenVisits();
  // Prevent garbage/invalid training data from being uploaded to server.
  // It's possible to have N=0 when there is only one legal move in position
  // (due to smart pruning).
  if (total_n == 0 && node->GetNumEdges() != 1) {
    throw Exception("Search generated invalid data!");
  }
  // Set illegal moves to have -1 probability.
  std::fill(std::begin(result.probabilities), std::end(result.probabilities),
            -1);
  // Set moves probabilities according to their relative amount of visits.
  // Compute Kullback-Leibler divergence in nats (between policy and visits).
  float kld_sum = 0;
  std::vector<float> intermediate;
  auto low_node = node->GetLowNode();
  if (low_node) {
    for (const auto& child : node->Edges()) {
      auto move = child.edge()->GetMove();
      for (size_t i = 0; i < node->GetNumEdges(); i++) {
        if (move == low_node->edges_[i].GetMove()) {
          intermediate.emplace_back(low_node->edges_[i].GetP());
          break;
        }
      }
    }
  }
  float total = 0.0;
  auto it = intermediate.begin();
  for (const auto& child : node->Edges()) {
    auto nn_idx = child.edge()->GetMove().as_nn_index(transform);
    float fracv = total_n > 0 ? child.GetN() / static_cast<float>(total_n) : 1;
    if (low_node) {
      // Undo any softmax temperature in the cached data.
      float P = std::pow(*it, search_->GetParams().GetPolicySoftmaxTemp());
      if (fracv > 0) {
        kld_sum += fracv * std::log(fracv / P);
      }
      total += P;
      it++;
    }
    result.probabilities[nn_idx] = fracv;
  }
  if (low_node) {
    // Add small epsilon for backward compatibility with earlier value of 0.
    auto epsilon = std::numeric_limits<float>::min();
    kld_sum = std::max(kld_sum + std::log(total), 0.0f) + epsilon;
  }
  result.policy_kld = kld_sum;

  const auto& position = history.Last();
  const auto& castlings = position.GetBoard().castlings();
  // Populate castlings.
  // For non-frc trained nets, just send 1 like we used to.
  uint8_t queen_side = 1;
  uint8_t king_side = 1;
  // If frc trained, send the bit mask representing rook position.
  if (Is960CastlingFormat(input_format)) {
    queen_side <<= castlings.queenside_rook();
    king_side <<= castlings.kingside_rook();
  }

  result.castling_us_ooo = castlings.we_can_000() ? queen_side : 0;
  result.castling_us_oo = castlings.we_can_00() ? king_side : 0;
  result.castling_them_ooo = castlings.they_can_000() ? queen_side : 0;
  result.castling_them_oo = castlings.they_can_00() ? king_side : 0;

  // Other params.
  if (IsCanonicalFormat(input_format)) {
    result.side_to_move_or_enpassant =
        position.GetBoard().en_passant().as_int() >> 56;
    if ((transform & FlipTransform) != 0) {
      result.side_to_move_or_enpassant =
          ReverseBitsInBytes(result.side_to_move_or_enpassant);
    }
    // Send transform in deprecated move count so rescorer can reverse it to
    // calculate the actual move list from the input data.
    result.invariance_info =
        transform | (position.IsBlackToMove() ? (1u << 7) : 0u);
  } else {
    result.side_to_move_or_enpassant = position.IsBlackToMove() ? 1 : 0;
    result.invariance_info = 0;
  }
  if (best_is_proven) {
    result.invariance_info |= 1u << 3;  // Best node is proven best;
  }
  result.dummy = 0;
  result.rule50_count = position.GetRule50Ply();

  // Game result is undecided.
  result.result_q = 0;
  result.result_d = 1;

  Eval orig_eval;
  if (low_node) {
    orig_eval.wl = low_node->orig_q_;
    orig_eval.d = low_node->orig_d_;
    orig_eval.ml = low_node->orig_m_;
  } else {
    orig_eval.wl = std::numeric_limits<float>::quiet_NaN();
    orig_eval.d = std::numeric_limits<float>::quiet_NaN();
    orig_eval.ml = std::numeric_limits<float>::quiet_NaN();
  }

  // Aggregate evaluation WL.
  result.root_q = -node->GetWL();
  result.best_q = best_eval.wl;
  result.played_q = played_eval.wl;
  result.orig_q = orig_eval.wl;

  // Draw probability of WDL head.
  result.root_d = node->GetD();
  result.best_d = best_eval.d;
  result.played_d = played_eval.d;
  result.orig_d = orig_eval.d;

  DriftCorrect(&result.best_q, &result.best_d);
  DriftCorrect(&result.root_q, &result.root_d);
  DriftCorrect(&result.played_q, &result.played_d);

  result.root_m = node->GetM();
  result.best_m = best_eval.ml;
  result.played_m = played_eval.ml;
  result.orig_m = orig_eval.ml;

  result.visits = node->GetN();
  if (position.IsBlackToMove()) {
    best_move.Mirror();
    played_move.Mirror();
  }
  result.best_idx = best_move.as_nn_index(transform);
  result.played_idx = played_move.as_nn_index(transform);
  result.reserved = 0;

  // Unknown here - will be filled in once the full data has been collected.
  result.plies_left = 0;
  return result;
}

}  // namespace lczero<|MERGE_RESOLUTION|>--- conflicted
+++ resolved
@@ -31,10 +31,6 @@
 
 #include "mcts/stoppers/common.h"
 #include "mcts/stoppers/factory.h"
-<<<<<<< HEAD
-#include "mcts/stoppers/stoppers.h"
-=======
->>>>>>> 139b9d14
 
 namespace lczero {
 
@@ -64,51 +60,6 @@
     "List of Syzygy tablebase directories, list entries separated by system "
     "separator (\";\" for Windows, \":\" for Linux).",
     's'};
-
-void DriftCorrect(float* q, float* d) {
-  // Training data doesn't have a high number of nodes, so there shouldn't be
-  // too much drift. Highest known value not caused by backend bug was 1.5e-7.
-  const float allowed_eps = 0.000001f;
-  if (*q > 1.0f) {
-    if (*q > 1.0f + allowed_eps) {
-      CERR << "Unexpectedly large drift in q " << *q;
-    }
-    *q = 1.0f;
-  }
-  if (*q < -1.0f) {
-    if (*q < -1.0f - allowed_eps) {
-      CERR << "Unexpectedly large drift in q " << *q;
-    }
-    *q = -1.0f;
-  }
-  if (*d > 1.0f) {
-    if (*d > 1.0f + allowed_eps) {
-      CERR << "Unexpectedly large drift in d " << *d;
-    }
-    *d = 1.0f;
-  }
-  if (*d < 0.0f) {
-    if (*d < 0.0f - allowed_eps) {
-      CERR << "Unexpectedly large drift in d " << *d;
-    }
-    *d = 0.0f;
-  }
-  float w = (1.0f - *d + *q) / 2.0f;
-  float l = w - *q;
-  // Assume q drift is rarer than d drift and apply all correction to d.
-  if (w < 0.0f || l < 0.0f) {
-    float drift = 2.0f * std::min(w, l);
-    if (drift < -allowed_eps) {
-      CERR << "Unexpectedly large drift correction for d based on q. " << drift;
-    }
-    *d += drift;
-    // Since q is in range -1 to 1 - this correction should never push d outside
-    // of range, but precision could be lost in calculations so just in case.
-    if (*d < 0.0f) {
-      *d = 0.0f;
-    }
-  }
-}
 }  // namespace
 
 void SelfPlayGame::PopulateUciParams(OptionsParser* options) {
@@ -313,19 +264,10 @@
         }
       }
       // Append training data. The GameResult is later overwritten.
-<<<<<<< HEAD
-      const auto input_format =
-          options_[idx].network->GetCapabilities().input_format;
-      training_data_.push_back(
-          GetV6TrainingData(*tree_[idx], input_format, best_eval, played_eval,
-                            best_is_proof, best_move, move));
-=======
-      NNCacheLock nneval =
-          search_->GetCachedNNEval(tree_[idx]->GetCurrentHead());
       training_data_.Add(tree_[idx]->GetCurrentHead(),
                          tree_[idx]->GetPositionHistory(), best_eval,
-                         played_eval, best_is_proof, best_move, move, nneval);
->>>>>>> 139b9d14
+                         played_eval, best_is_proof, best_move, move,
+                         search_->GetParams().GetPolicySoftmaxTemp());
     }
     // Must reset the search before mutating the tree.
     search_.reset();
@@ -400,165 +342,4 @@
   return result;
 }
 
-V6TrainingData SelfPlayGame::GetV6TrainingData(
-    const NodeTree& tree, pblczero::NetworkFormat::InputFormat input_format,
-    Eval best_eval, Eval played_eval, bool best_is_proven, Move best_move,
-    Move played_move) const {
-  const Node* node = tree.GetCurrentHead();
-  const PositionHistory& history = tree.GetPositionHistory();
-  V6TrainingData result;
-
-  // Set version.
-  result.version = 6;
-  result.input_format = input_format;
-
-  // Populate planes.
-  int transform;
-  InputPlanes planes =
-      EncodePositionForNN(input_format, history, 8,
-                          search_->GetParams().GetHistoryFill(), &transform);
-  int plane_idx = 0;
-  for (auto& plane : result.planes) {
-    plane = ReverseBitsInBytes(planes[plane_idx++].mask);
-  }
-
-  // Populate probabilities.
-  auto total_n = node->GetChildrenVisits();
-  // Prevent garbage/invalid training data from being uploaded to server.
-  // It's possible to have N=0 when there is only one legal move in position
-  // (due to smart pruning).
-  if (total_n == 0 && node->GetNumEdges() != 1) {
-    throw Exception("Search generated invalid data!");
-  }
-  // Set illegal moves to have -1 probability.
-  std::fill(std::begin(result.probabilities), std::end(result.probabilities),
-            -1);
-  // Set moves probabilities according to their relative amount of visits.
-  // Compute Kullback-Leibler divergence in nats (between policy and visits).
-  float kld_sum = 0;
-  std::vector<float> intermediate;
-  auto low_node = node->GetLowNode();
-  if (low_node) {
-    for (const auto& child : node->Edges()) {
-      auto move = child.edge()->GetMove();
-      for (size_t i = 0; i < node->GetNumEdges(); i++) {
-        if (move == low_node->edges_[i].GetMove()) {
-          intermediate.emplace_back(low_node->edges_[i].GetP());
-          break;
-        }
-      }
-    }
-  }
-  float total = 0.0;
-  auto it = intermediate.begin();
-  for (const auto& child : node->Edges()) {
-    auto nn_idx = child.edge()->GetMove().as_nn_index(transform);
-    float fracv = total_n > 0 ? child.GetN() / static_cast<float>(total_n) : 1;
-    if (low_node) {
-      // Undo any softmax temperature in the cached data.
-      float P = std::pow(*it, search_->GetParams().GetPolicySoftmaxTemp());
-      if (fracv > 0) {
-        kld_sum += fracv * std::log(fracv / P);
-      }
-      total += P;
-      it++;
-    }
-    result.probabilities[nn_idx] = fracv;
-  }
-  if (low_node) {
-    // Add small epsilon for backward compatibility with earlier value of 0.
-    auto epsilon = std::numeric_limits<float>::min();
-    kld_sum = std::max(kld_sum + std::log(total), 0.0f) + epsilon;
-  }
-  result.policy_kld = kld_sum;
-
-  const auto& position = history.Last();
-  const auto& castlings = position.GetBoard().castlings();
-  // Populate castlings.
-  // For non-frc trained nets, just send 1 like we used to.
-  uint8_t queen_side = 1;
-  uint8_t king_side = 1;
-  // If frc trained, send the bit mask representing rook position.
-  if (Is960CastlingFormat(input_format)) {
-    queen_side <<= castlings.queenside_rook();
-    king_side <<= castlings.kingside_rook();
-  }
-
-  result.castling_us_ooo = castlings.we_can_000() ? queen_side : 0;
-  result.castling_us_oo = castlings.we_can_00() ? king_side : 0;
-  result.castling_them_ooo = castlings.they_can_000() ? queen_side : 0;
-  result.castling_them_oo = castlings.they_can_00() ? king_side : 0;
-
-  // Other params.
-  if (IsCanonicalFormat(input_format)) {
-    result.side_to_move_or_enpassant =
-        position.GetBoard().en_passant().as_int() >> 56;
-    if ((transform & FlipTransform) != 0) {
-      result.side_to_move_or_enpassant =
-          ReverseBitsInBytes(result.side_to_move_or_enpassant);
-    }
-    // Send transform in deprecated move count so rescorer can reverse it to
-    // calculate the actual move list from the input data.
-    result.invariance_info =
-        transform | (position.IsBlackToMove() ? (1u << 7) : 0u);
-  } else {
-    result.side_to_move_or_enpassant = position.IsBlackToMove() ? 1 : 0;
-    result.invariance_info = 0;
-  }
-  if (best_is_proven) {
-    result.invariance_info |= 1u << 3;  // Best node is proven best;
-  }
-  result.dummy = 0;
-  result.rule50_count = position.GetRule50Ply();
-
-  // Game result is undecided.
-  result.result_q = 0;
-  result.result_d = 1;
-
-  Eval orig_eval;
-  if (low_node) {
-    orig_eval.wl = low_node->orig_q_;
-    orig_eval.d = low_node->orig_d_;
-    orig_eval.ml = low_node->orig_m_;
-  } else {
-    orig_eval.wl = std::numeric_limits<float>::quiet_NaN();
-    orig_eval.d = std::numeric_limits<float>::quiet_NaN();
-    orig_eval.ml = std::numeric_limits<float>::quiet_NaN();
-  }
-
-  // Aggregate evaluation WL.
-  result.root_q = -node->GetWL();
-  result.best_q = best_eval.wl;
-  result.played_q = played_eval.wl;
-  result.orig_q = orig_eval.wl;
-
-  // Draw probability of WDL head.
-  result.root_d = node->GetD();
-  result.best_d = best_eval.d;
-  result.played_d = played_eval.d;
-  result.orig_d = orig_eval.d;
-
-  DriftCorrect(&result.best_q, &result.best_d);
-  DriftCorrect(&result.root_q, &result.root_d);
-  DriftCorrect(&result.played_q, &result.played_d);
-
-  result.root_m = node->GetM();
-  result.best_m = best_eval.ml;
-  result.played_m = played_eval.ml;
-  result.orig_m = orig_eval.ml;
-
-  result.visits = node->GetN();
-  if (position.IsBlackToMove()) {
-    best_move.Mirror();
-    played_move.Mirror();
-  }
-  result.best_idx = best_move.as_nn_index(transform);
-  result.played_idx = played_move.as_nn_index(transform);
-  result.reserved = 0;
-
-  // Unknown here - will be filled in once the full data has been collected.
-  result.plies_left = 0;
-  return result;
-}
-
 }  // namespace lczero