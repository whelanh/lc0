--- conflicted
+++ resolved
@@ -53,42 +53,6 @@
     's'};
 const OptionId kPonderId{"ponder", "Ponder",
                          "This option is ignored. Here to please chess GUIs."};
-<<<<<<< HEAD
-const OptionId kUCIOpponentId{"", "UCI_Opponent",
-                              "Option used by the GUI to pass the name and "
-                              "other information about the current opponent."};
-// Warning! When changed, also change number 30 in the help below!
-const size_t kAvgMovesPerPosition = 30;
-const OptionId kRamLimitMbId{
-    "ramlimit-mb", "RamLimitMb",
-    "Maximum memory usage for the engine, in megabytes. The estimation is very "
-    "rough, and can be off by a lot. For example, multiple visits to a "
-    "terminal node counted several times, and the estimation assumes that all "
-    "positions have 30 possible moves. When set to 0, no RAM limit is "
-    "enforced."};
-
-const size_t kAvgNodeSize = sizeof(Node) + kAvgMovesPerPosition * sizeof(Edge);
-const size_t kAvgCacheItemSize =
-    NNCache::GetItemStructSize() + sizeof(CachedNNRequest) +
-    sizeof(CachedNNRequest::IdxAndProb) * kAvgMovesPerPosition;
-
-float ComputeEstimatedMovesToGo(int ply, float midpoint, float steepness) {
-  // An analysis of chess games shows that the distribution of game lengths
-  // looks like a log-logistic distribution. The mean residual time function
-  // calculates how many more moves are expected in the game given that we are
-  // at the current ply. Given that this function can be expensive to compute,
-  // we calculate the median residual time function instead. This is derived and
-  // shown to be similar to the mean residual time in "Some Useful Properties of
-  // Log-Logistic Random Variables for Health Care Simulations" (Clark &
-  // El-Taha, 2015).
-  // midpoint: The median length of games.
-  // steepness: How quickly the function drops off from its maximum value,
-  // around the midpoint.
-  const float move = ply / 2.0f;
-  return midpoint * std::pow(1 + 2 * std::pow(move / midpoint, steepness),
-                             1 / steepness) -
-         move;
-=======
 const OptionId kUciChess960{
     "chess960", "UCI_Chess960",
     "Castling moves are encoded as \"king takes rook\"."};
@@ -100,6 +64,9 @@
                                 "The UCI host compensates for lag, waits for "
                                 "the 'readyok' reply before sending 'go' and "
                                 "only then starts timing."};
+const OptionId kUCIOpponentId{"", "UCI_Opponent",
+                              "Option used by the GUI to pass the name and "
+                              "other information about the current opponent."};
 
 MoveList StringsToMovelist(const std::vector<std::string>& moves,
                            const ChessBoard& board) {
@@ -115,7 +82,6 @@
     if (result.empty()) throw Exception("No legal searchmoves.");
   }
   return result;
->>>>>>> ba241420
 }
 
 }  // namespace
@@ -138,15 +104,10 @@
   // Add "Ponder" option to signal to GUIs that we support pondering.
   // This option is currently not used by lc0 in any way.
   options->Add<BoolOption>(kPonderId) = true;
-<<<<<<< HEAD
-  options->Add<StringOption>(kUCIOpponentId);
-  options->Add<FloatOption>(kSpendSavedTimeId, 0.0f, 1.0f) = 1.0f;
-  options->Add<IntOption>(kRamLimitMbId, 0, 100000000) = 0;
-=======
   options->Add<BoolOption>(kUciChess960) = false;
   options->Add<BoolOption>(kShowWDL) = false;
   options->Add<BoolOption>(kShowMovesleft) = false;
->>>>>>> ba241420
+  options->Add<StringOption>(kUCIOpponentId);
 
   ConfigFile::PopulateOptions(options);
   PopulateTimeManagementOptions(RunType::kUci, options);
