/*
  This file is part of Leela Chess Zero.
  Copyright (C) 2018 The LCZero Authors

  Leela Chess is free software: you can redistribute it and/or modify
  it under the terms of the GNU General Public License as published by
  the Free Software Foundation, either version 3 of the License, or
  (at your option) any later version.

  Leela Chess is distributed in the hope that it will be useful,
  but WITHOUT ANY WARRANTY; without even the implied warranty of
  MERCHANTABILITY or FITNESS FOR A PARTICULAR PURPOSE.  See the
  GNU General Public License for more details.

  You should have received a copy of the GNU General Public License
  along with Leela Chess.  If not, see <http://www.gnu.org/licenses/>.

  Additional permission under GNU GPL version 3 section 7

  If you modify this Program, or any covered work, by linking or
  combining it with NVIDIA Corporation's libraries from the NVIDIA CUDA
  Toolkit and the NVIDIA CUDA Deep Neural Network library (or a
  modified version of those libraries), containing parts covered by the
  terms of the respective license agreement, the licensors of this
  Program grant you additional permission to convey the resulting work.
*/

#include "mcts/params.h"

namespace lczero {

namespace {
FillEmptyHistory EncodeHistoryFill(std::string history_fill) {
  if (history_fill == "fen_only") return FillEmptyHistory::FEN_ONLY;
  if (history_fill == "always") return FillEmptyHistory::ALWAYS;
  assert(history_fill == "no");
  return FillEmptyHistory::NO;
}

}  // namespace

const OptionId SearchParams::kMiniBatchSizeId{
    "minibatch-size", "MinibatchSize",
    "How many positions the engine tries to batch together for parallel NN "
    "computation. Larger batches may reduce strength a bit, especially with a "
    "small number of playouts."};
const OptionId SearchParams::kMaxPrefetchBatchId{
    "max-prefetch", "MaxPrefetch",
    "When the engine cannot gather a large enough batch for immediate use, try "
    "to prefetch up to X positions which are likely to be useful soon, and put "
    "them into cache."};
const OptionId SearchParams::kCpuctId{
    "cpuct", "CPuct",
    "Cpuct constant from \"UCT search\" algorithm. Higher values promote more "
    "exploration/wider search, lower values promote more confidence/deeper "
    "search."};
const OptionId SearchParams::kTemperatureId{
    "temperature", "Temperature",
    "Tau value from softmax formula for the first move. If equal to 0, the "
    "engine picks the best move to make. Larger values increase randomness "
    "while making the move."};
const OptionId SearchParams::kTempDecayMovesId{
    "tempdecay-moves", "TempDecayMoves",
    "Reduce temperature for every move from the game start to this number of "
    "moves, decreasing linearly from initial temperature to 0. A value of 0 "
    "disables tempdecay."};
const OptionId SearchParams::kTemperatureVisitOffsetId{
    "temp-visit-offset", "TempVisitOffset",
    "Reduces visits by this value when picking a move with a temperature. When "
    "the offset is less than number of visits for a particular move, that move "
    "is not picked at all."};
const OptionId SearchParams::kNoiseId{
    "noise", "DirichletNoise",
    "Add Dirichlet noise to root node prior probabilities. This allows the "
    "engine to discover new ideas during training by exploring moves which are "
    "known to be bad. Not normally used during play.",
    'n'};
const OptionId SearchParams::kVerboseStatsId{
    "verbose-move-stats", "VerboseMoveStats",
    "Display Q, V, N, U and P values of every move candidate after each move."};
const OptionId SearchParams::kSmartPruningFactorId{
    "smart-pruning-factor", "SmartPruningFactor",
    "Do not spend time on the moves which cannot become bestmove given the "
    "remaining time to search. When no other move can overtake the current "
    "best, the search stops, saving the time. Values greater than 1 stop less "
    "promising moves from being considered even earlier. Values less than 1 "
    "causes hopeless moves to still have some attention. When set to 0, smart "
    "pruning is deactivated."};
const OptionId SearchParams::kFpuReductionId{
    "fpu-reduction", "FpuReduction",
    "\"First Play Urgency\" reduction. Normally when a move has no visits, "
    "it's eval is assumed to be equal to parent's eval. With non-zero FPU "
    "reduction, eval of unvisited move is decreased by that value, "
    "discouraging visits of unvisited moves, and saving those visits for "
    "(hopefully) more promising moves."};
const OptionId SearchParams::kCacheHistoryLengthId{
    "cache-history-length", "CacheHistoryLength",
    "Length of history, in half-moves, to include into the cache key. When "
    "this value is less than history that NN uses to eval a position, it's "
    "possble that the search will use eval of the same position with different "
    "history taken from cache."};
const OptionId SearchParams::kPolicySoftmaxTempId{
    "policy-softmax-temp", "PolicyTemperature",
    "Policy softmax temperature. Higher values make priors of move candidates "
    "closer to each other, widening the search."};
const OptionId SearchParams::kMaxCollisionVisitsId{
    "max-collision-visits", "MaxCollisionVisits",
    "Total allowed node collision visits, per batch."};
const OptionId SearchParams::kMaxCollisionEventsId{
    "max-collision-events", "MaxCollisionEvents",
    "Allowed node collision events, per batch."};
const OptionId SearchParams::kOutOfOrderEvalId{
    "out-of-order-eval", "OutOfOrderEval",
    "During the gathering of a batch for NN to eval, if position happens to be "
    "in the cache or is terminal, evaluate it right away without sending the "
    "batch to the NN. When off, this may only happen with the very first node "
    "of a batch; when on, this can happen with any node."};
const OptionId SearchParams::kMultiPvId{
<<<<<<< HEAD
    "multipv", "MultiPV", "Number of moves to show in UCI info output."};
const OptionId SearchParams::kCertaintyPropagationId{
    "certainty-propagation", "CertaintyPropagation", "Enables level of certainty propagation."};


=======
    "multipv", "MultiPV",
    "Number of game play lines (principal variations) to show in UCI info "
    "output."};
const OptionId SearchParams::kScoreTypeId{
    "score-type", "ScoreType",
    "What to display as score. Either centipawns (the UCI default), win "
    "percentage or Q (the actual internal score) multiplied by 100."};
const OptionId SearchParams::kHistoryFillId{
    "history-fill", "HistoryFill",
    "Neural network uses 7 previous board positions in addition to the current "
    "one. During the first moves of the game such historical positions don't "
    "exist, but they can be synthesized. This parameter defines when to "
    "synthesize them (always, never, or only at non-standard fen position)."};
>>>>>>> 43e67645

void SearchParams::Populate(OptionsParser* options) {
  // Here the "safe defaults" are listed.
  // Many of them are overridden with optimized defaults in engine.cc and
  // tournament.cc
  options->Add<IntOption>(kMiniBatchSizeId, 1, 1024) = 1;
  options->Add<IntOption>(kMaxPrefetchBatchId, 0, 1024) = 32;
  options->Add<FloatOption>(kCpuctId, 0.0f, 100.0f) = 1.2f;
  options->Add<FloatOption>(kTemperatureId, 0.0f, 100.0f) = 0.0f;
  options->Add<IntOption>(kTempDecayMovesId, 0, 100) = 0;
  options->Add<FloatOption>(kTemperatureVisitOffsetId, -0.99999f, 1000.0f) =
      0.0f;
  options->Add<BoolOption>(kNoiseId) = false;
  options->Add<BoolOption>(kVerboseStatsId) = false;
  options->Add<FloatOption>(kSmartPruningFactorId, 0.0f, 10.0f) = 1.33f;
  options->Add<FloatOption>(kFpuReductionId, -100.0f, 100.0f) = 0.0f;
  options->Add<IntOption>(kCacheHistoryLengthId, 0, 7) = 7;
  options->Add<FloatOption>(kPolicySoftmaxTempId, 0.1f, 10.0f) = 1.0f;
  options->Add<IntOption>(kMaxCollisionEventsId, 1, 1024) = 1;
  options->Add<IntOption>(kMaxCollisionVisitsId, 1, 1000000) = 1;
  options->Add<BoolOption>(kOutOfOrderEvalId) = false;
  options->Add<IntOption>(kMultiPvId, 1, 500) = 1;
<<<<<<< HEAD
  options->Add<IntOption>(kCertaintyPropagationId, 0, 3) = 1;
=======
  std::vector<std::string> score_type = {"centipawn", "win_percentage", "Q"};
  options->Add<ChoiceOption>(kScoreTypeId, score_type) = "centipawn";
  std::vector<std::string> history_fill_opt {"no", "fen_only", "always"};
  options->Add<ChoiceOption>(kHistoryFillId, history_fill_opt) = "fen_only";
>>>>>>> 43e67645
}



SearchParams::SearchParams(const OptionsDict& options)
    : options_(options),
      kCpuct(options.Get<float>(kCpuctId.GetId())),
      kNoise(options.Get<bool>(kNoiseId.GetId())),
      kSmartPruningFactor(options.Get<float>(kSmartPruningFactorId.GetId())),
      kFpuReduction(options.Get<float>(kFpuReductionId.GetId())),
      kCacheHistoryLength(options.Get<int>(kCacheHistoryLengthId.GetId())),
      kPolicySoftmaxTemp(options.Get<float>(kPolicySoftmaxTempId.GetId())),
<<<<<<< HEAD
      kAllowedNodeCollisionEvents(
          options.Get<int>(kAllowedNodeCollisionEventsId.GetId())),
      kAllowedTotalNodeCollisions(
          options.Get<int>(kAllowedTotalNodeCollisionsId.GetId())),
      kCertaintyPropagation(
          options.Get<int>(kCertaintyPropagationId.GetId())),
      kOutOfOrderEval(options.Get<bool>(kOutOfOrderEvalId.GetId())) {}
=======
      kMaxCollisionEvents(options.Get<int>(kMaxCollisionEventsId.GetId())),
      kMaxCollisionVisits(options.Get<int>(kMaxCollisionVisitsId.GetId())),
      kOutOfOrderEval(options.Get<bool>(kOutOfOrderEvalId.GetId())),
      kHistoryFill(
          EncodeHistoryFill(options.Get<std::string>(kHistoryFillId.GetId()))) {
}
>>>>>>> 43e67645

}  // namespace lczero<|MERGE_RESOLUTION|>--- conflicted
+++ resolved
@@ -116,13 +116,6 @@
     "batch to the NN. When off, this may only happen with the very first node "
     "of a batch; when on, this can happen with any node."};
 const OptionId SearchParams::kMultiPvId{
-<<<<<<< HEAD
-    "multipv", "MultiPV", "Number of moves to show in UCI info output."};
-const OptionId SearchParams::kCertaintyPropagationId{
-    "certainty-propagation", "CertaintyPropagation", "Enables level of certainty propagation."};
-
-
-=======
     "multipv", "MultiPV",
     "Number of game play lines (principal variations) to show in UCI info "
     "output."};
@@ -136,7 +129,12 @@
     "one. During the first moves of the game such historical positions don't "
     "exist, but they can be synthesized. This parameter defines when to "
     "synthesize them (always, never, or only at non-standard fen position)."};
->>>>>>> 43e67645
+
+const OptionId SearchParams::kCertaintyPropagationId{
+    "certainty-propagation", "CertaintyPropagation", 
+    "Enables level of certainty propagation:",
+    "Setting 1 is fully compatible with training",
+    "Setting 2 is for playing." };
 
 void SearchParams::Populate(OptionsParser* options) {
   // Here the "safe defaults" are listed.
@@ -159,14 +157,11 @@
   options->Add<IntOption>(kMaxCollisionVisitsId, 1, 1000000) = 1;
   options->Add<BoolOption>(kOutOfOrderEvalId) = false;
   options->Add<IntOption>(kMultiPvId, 1, 500) = 1;
-<<<<<<< HEAD
-  options->Add<IntOption>(kCertaintyPropagationId, 0, 3) = 1;
-=======
   std::vector<std::string> score_type = {"centipawn", "win_percentage", "Q"};
   options->Add<ChoiceOption>(kScoreTypeId, score_type) = "centipawn";
   std::vector<std::string> history_fill_opt {"no", "fen_only", "always"};
   options->Add<ChoiceOption>(kHistoryFillId, history_fill_opt) = "fen_only";
->>>>>>> 43e67645
+  options->Add<IntOption>(kCertaintyPropagationId, 0, 3) = 1;
 }
 
 
@@ -179,21 +174,12 @@
       kFpuReduction(options.Get<float>(kFpuReductionId.GetId())),
       kCacheHistoryLength(options.Get<int>(kCacheHistoryLengthId.GetId())),
       kPolicySoftmaxTemp(options.Get<float>(kPolicySoftmaxTempId.GetId())),
-<<<<<<< HEAD
-      kAllowedNodeCollisionEvents(
-          options.Get<int>(kAllowedNodeCollisionEventsId.GetId())),
-      kAllowedTotalNodeCollisions(
-          options.Get<int>(kAllowedTotalNodeCollisionsId.GetId())),
-      kCertaintyPropagation(
-          options.Get<int>(kCertaintyPropagationId.GetId())),
-      kOutOfOrderEval(options.Get<bool>(kOutOfOrderEvalId.GetId())) {}
-=======
       kMaxCollisionEvents(options.Get<int>(kMaxCollisionEventsId.GetId())),
       kMaxCollisionVisits(options.Get<int>(kMaxCollisionVisitsId.GetId())),
       kOutOfOrderEval(options.Get<bool>(kOutOfOrderEvalId.GetId())),
+      kCertaintyPropagation(options.Get<int>(kCertaintyPropagationId.GetId())),
       kHistoryFill(
           EncodeHistoryFill(options.Get<std::string>(kHistoryFillId.GetId()))) {
 }
->>>>>>> 43e67645
 
 }  // namespace lczero