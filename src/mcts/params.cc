--- conflicted
+++ resolved
@@ -303,13 +303,10 @@
       kHistoryFill(
           EncodeHistoryFill(options.Get<std::string>(kHistoryFillId.GetId()))),
       kMiniBatchSize(options.Get<int>(kMiniBatchSizeId.GetId())),
-<<<<<<< HEAD
       kMovesLeftFactor(options.Get<float>(kMovesLeftFactorId.GetId())),
       kMovesLeftThreshold(options.Get<float>(kMovesLeftThresholdId.GetId())),
       kMovesLeftScale(options.Get<float>(kMovesLeftScaleId.GetId())),
       kUseMovesLeft(options.Get<bool>(kUseMovesLeftId.GetId())),
-      kShortSightedness(options.Get<float>(kShortSightednessId.GetId())) {}
-=======
       kShortSightedness(options.Get<float>(kShortSightednessId.GetId())),
       kDisplayCacheUsage(options.Get<bool>(kDisplayCacheUsageId.GetId())),
       kMaxConcurrentSearchers(
@@ -318,6 +315,5 @@
     throw Exception("CPuct + CPuctRootOffset must be >= 0.");
   }
 }
->>>>>>> 855870d6
 
 }  // namespace lczero