--- conflicted
+++ resolved
@@ -1513,12 +1513,6 @@
 
   int max_limit = std::numeric_limits<int>::max();
 
-<<<<<<< HEAD
-  const int played_history_length = search_->played_history_.GetLength();
-=======
-  bool is_repetition;
->>>>>>> 07e521a8
-
   current_path.push_back(-1);
   while (current_path.size() > 0) {
     assert(full_path.size() >= path.size());
@@ -1786,8 +1780,8 @@
               (*visits_to_perform.back())[i] = 0;
             }
           }
+          history.Pop();
           full_path.pop_back();
-          history.Pop();
         }
       }
       // Fall through to select the first child.
@@ -1802,14 +1796,10 @@
           current_path.back() = idx;
           current_path.push_back(-1);
           node = child.GetOrSpawnNode(/* parent */ node);
-<<<<<<< HEAD
+          history.Append(child.GetMove());
           std::tie(repetitions, moves_left) =
               GetRepetitions(full_path.size(), history.Last());
           full_path.push_back({node, repetitions, moves_left});
-=======
-          history.Append(child.GetMove());
-          full_path.push_back(node);
->>>>>>> 07e521a8
           found_child = true;
           break;
         }
@@ -1819,19 +1809,12 @@
     if (!found_child) {
       history.Pop();
       full_path.pop_back();
-<<<<<<< HEAD
       if (full_path.size() > 0) {
         std::tie(node, repetitions, moves_left) = full_path.back();
       } else {
         node = nullptr;
         repetitions = 0;
       }
-      if (history.GetLength() > played_history_length) {
-        history.Pop();
-      }
-=======
-      node = (full_path.size() > 0) ? full_path.back() : nullptr;
->>>>>>> 07e521a8
       current_path.pop_back();
       vtp_buffer.push_back(std::move(visits_to_perform.back()));
       visits_to_perform.pop_back();
