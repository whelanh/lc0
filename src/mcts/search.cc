--- conflicted
+++ resolved
@@ -278,13 +278,11 @@
     oss << "(D: " << std::setw(6) << std::setprecision(3) << edge.GetD()
         << ") ";
 
-<<<<<<< HEAD
     oss << "(M: " << std::setw(4) << std::setprecision(1) << edge.GetM(0.0f)
         << ") ";
-=======
+
     oss << "(Q: " << std::setw(8) << std::setprecision(5)
         << edge.GetQ(fpu, draw_score) << ") ";
->>>>>>> 85970691
 
     oss << "(U: " << std::setw(6) << std::setprecision(5) << edge.GetU(U_coeff)
         << ") ";
@@ -861,8 +859,9 @@
 
   // Fetch the current best root node visits for possible smart pruning.
   const int64_t best_node_n = search_->current_best_edge_.GetN();
-  // Q of the root node for moves left logic.
-  const float best_node_q = search_->current_best_edge_.GetQ(0.0f);
+  // Q of the root node for moves left logic. LogitQ is always disabled since
+  // it's compared to non-logitQ threshold.
+  const float best_node_q = search_->current_best_edge_.GetQ(0.0f, false);
 
   int moves_left_sign = 0;
   float moves_left_q_threshold = params_.GetMovesLeftThreshold();
@@ -955,8 +954,6 @@
           continue;
         }
       }
-<<<<<<< HEAD
-      float Q = child.GetQ(fpu, params_.GetLogitQ());
       float M = 0.0f;
       if (moves_left_sign != 0) {
           const float max_moves_scale = params_.GetMovesLeftScale();
@@ -970,11 +967,8 @@
           M = moves_left_sign * m_factor * M;
       }
 
+      const float Q = child.GetQ(fpu, draw_score, params_.GetLogitQ());
       const float score = child.GetU(puct_mult) + Q + M;
-=======
-      const float Q = child.GetQ(fpu, draw_score, params_.GetLogitQ());
-      const float score = child.GetU(puct_mult) + Q;
->>>>>>> 85970691
       if (score > best) {
         second_best = best;
         second_best_edge = best_edge;
