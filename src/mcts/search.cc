--- conflicted
+++ resolved
@@ -1964,10 +1964,6 @@
   auto tt_iter = search_->tt_->find(picked_node.hash);
   // Transposition table entry might be expired.
   if (tt_iter != search_->tt_->end()) {
-<<<<<<< HEAD
-//    assert(!tt_iter->second.expired());
-=======
->>>>>>> 14421391
     picked_node.tt_low_node = tt_iter->second.lock();
   }
   if (picked_node.tt_low_node) {
@@ -1991,13 +1987,13 @@
 }
 
 // Returns whether node was already in cache.
-<<<<<<< HEAD
+
 bool SearchWorker::AddNodeToComputation(Node* node) {
   const auto hash = history_.HashLast(params_.GetCacheHistoryLength() + 1);
   // If already in cache, no need to do anything.
-    if (search_->cache_->ContainsKey(hash)) {
-      return true;
-    }
+  if (search_->cache_->ContainsKey(hash)) {
+    return true;
+  }
   int transform;
   auto planes =
       EncodePositionForNN(search_->network_->GetCapabilities().input_format,
@@ -2014,15 +2010,6 @@
     moves = history_.Last().GetBoard().GenerateLegalMoves();
   }
   computation_->AddInput(hash, std::move(planes), std::move(moves), transform);
-=======
-bool SearchWorker::AddNodeToComputation([[maybe_unused]] Node* node) {
-  const auto hash = history_.HashLast(params_.GetCacheHistoryLength() + 1);
-  if (search_->cache_->ContainsKey(hash)) {
-    return true;
-  }
-
-  computation_->AddInput(hash, history_);
->>>>>>> 14421391
   return false;
 }
 
