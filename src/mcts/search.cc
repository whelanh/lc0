/*
  This file is part of Leela Chess Zero.
  Copyright (C) 2018 The LCZero Authors

  Leela Chess is free software: you can redistribute it and/or modify
  it under the terms of the GNU General Public License as published by
  the Free Software Foundation, either version 3 of the License, or
  (at your option) any later version.

  Leela Chess is distributed in the hope that it will be useful,
  but WITHOUT ANY WARRANTY; without even the implied warranty of
  MERCHANTABILITY or FITNESS FOR A PARTICULAR PURPOSE.  See the
  GNU General Public License for more details.

  You should have received a copy of the GNU General Public License
  along with Leela Chess.  If not, see <http://www.gnu.org/licenses/>.

  Additional permission under GNU GPL version 3 section 7

  If you modify this Program, or any covered work, by linking or
  combining it with NVIDIA Corporation's libraries from the NVIDIA CUDA
  Toolkit and the NVIDIA CUDA Deep Neural Network library (or a
  modified version of those libraries), containing parts covered by the
  terms of the respective license agreement, the licensors of this
  Program grant you additional permission to convey the resulting work.
*/

#include "mcts/search.h"

#include <algorithm>
#include <chrono>
#include <cmath>
#include <iomanip>
#include <iostream>
#include <sstream>
#include <thread>

#include "mcts/node.h"
#include "neural/cache.h"
#include "neural/encoder.h"
#include "utils/random.h"

namespace lczero {

const char* Search::kMiniBatchSizeStr = "Minibatch size for NN inference";
const char* Search::kMaxPrefetchBatchStr = "Max prefetch nodes, per NN call";
const char* Search::kCpuctStr = "Cpuct MCTS option";
const char* Search::kTemperatureStr = "Initial temperature";
const char* Search::kTempDecayMovesStr = "Moves with temperature decay";
const char* Search::kNoiseStr = "Add Dirichlet noise at root node";
const char* Search::kVerboseStatsStr = "Display verbose move stats";
const char* Search::kAggressiveTimePruningStr =
    "Aversion to search if change unlikely";
const char* Search::kFpuReductionStr = "First Play Urgency Reduction";
const char* Search::kCacheHistoryLengthStr =
    "Length of history to include in cache";
const char* Search::kPolicySoftmaxTempStr = "Policy softmax temperature";
const char* Search::kAllowedNodeCollisionsStr =
    "Allowed node collisions, per batch";
const char* Search::kOutOfOrderEvalStr = "Out-of-order cache backpropagation";

namespace {
const int kSmartPruningToleranceNodes = 100;
const int kSmartPruningToleranceMs = 200;
// Maximum delay between outputting "uci info" when nothing interesting happens.
const int kUciInfoMinimumFrequencyMs = 5000;
}  // namespace

void Search::PopulateUciParams(OptionsParser* options) {
  // Here the "safe defaults" are listed.
  // Many of them are overridden with optimized defaults in engine.cc and
  // tournament.cc

  options->Add<IntOption>(kMiniBatchSizeStr, 1, 1024, "minibatch-size") = 1;
  options->Add<IntOption>(kMaxPrefetchBatchStr, 0, 1024, "max-prefetch") = 32;
  options->Add<FloatOption>(kCpuctStr, 0.0f, 100.0f, "cpuct") = 1.2f;
  options->Add<FloatOption>(kTemperatureStr, 0.0f, 100.0f, "temperature") =
      0.0f;
  options->Add<IntOption>(kTempDecayMovesStr, 0, 100, "tempdecay-moves") = 0;
  options->Add<BoolOption>(kNoiseStr, "noise", 'n') = false;
  options->Add<BoolOption>(kVerboseStatsStr, "verbose-move-stats") = false;
  options->Add<FloatOption>(kAggressiveTimePruningStr, 0.0f, 10.0f,
                            "futile-search-aversion") = 1.33f;
  options->Add<FloatOption>(kFpuReductionStr, -100.0f, 100.0f,
                            "fpu-reduction") = 0.0f;
  options->Add<IntOption>(kCacheHistoryLengthStr, 0, 7,
                          "cache-history-length") = 7;
  options->Add<FloatOption>(kPolicySoftmaxTempStr, 0.1f, 10.0f,
                            "policy-softmax-temp") = 1.0f;
  options->Add<IntOption>(kAllowedNodeCollisionsStr, 0, 1024,
                          "allowed-node-collisions") = 0;
  options->Add<BoolOption>(kOutOfOrderEvalStr, "out-of-order-eval") = false;
}

Search::Search(const NodeTree& tree, Network* network,
               BestMoveInfo::Callback best_move_callback,
               ThinkingInfo::Callback info_callback, const SearchLimits& limits,
               const OptionsDict& options, NNCache* cache,
               SyzygyTablebase* syzygy_tb)
    : root_node_(tree.GetCurrentHead()),
      cache_(cache),
      syzygy_tb_(syzygy_tb),
      played_history_(tree.GetPositionHistory()),
      network_(network),
      limits_(limits),
      start_time_(std::chrono::steady_clock::now()),
      initial_visits_(root_node_->GetN()),
      best_move_callback_(best_move_callback),
      info_callback_(info_callback),
      kMiniBatchSize(options.Get<int>(kMiniBatchSizeStr)),
      kMaxPrefetchBatch(options.Get<int>(kMaxPrefetchBatchStr)),
      kCpuct(options.Get<float>(kCpuctStr)),
      kTemperature(options.Get<float>(kTemperatureStr)),
      kTempDecayMoves(options.Get<int>(kTempDecayMovesStr)),
      kNoise(options.Get<bool>(kNoiseStr)),
      kVerboseStats(options.Get<bool>(kVerboseStatsStr)),
      kAggressiveTimePruning(options.Get<float>(kAggressiveTimePruningStr)),
      kFpuReduction(options.Get<float>(kFpuReductionStr)),
      kCacheHistoryLength(options.Get<int>(kCacheHistoryLengthStr)),
      kPolicySoftmaxTemp(options.Get<float>(kPolicySoftmaxTempStr)),
      kAllowedNodeCollisions(options.Get<int>(kAllowedNodeCollisionsStr)),
      kOutOfOrderEval(options.Get<bool>(kOutOfOrderEvalStr)) {}

namespace {
void ApplyDirichletNoise(Node* node, float eps, double alpha) {
  float total = 0;
  std::vector<float> noise;

  for (int i = 0; i < node->GetNumEdges(); ++i) {
    float eta = Random::Get().GetGamma(alpha, 1.0);
    noise.emplace_back(eta);
    total += eta;
  }

  if (total < std::numeric_limits<float>::min()) return;

  int noise_idx = 0;
  for (const auto& child : node->Edges()) {
    auto* edge = child.edge();
    edge->SetP(edge->GetP() * (1 - eps) + eps * noise[noise_idx++] / total);
  }
}
}  // namespace

void Search::SendUciInfo() REQUIRES(nodes_mutex_) {
  if (!best_move_edge_) return;
  last_outputted_best_move_edge_ = best_move_edge_.edge();
  uci_info_.depth = cum_depth_ / (total_playouts_ ? total_playouts_ : 1);
  uci_info_.seldepth = max_depth_;
  uci_info_.time = GetTimeSinceStart();
  uci_info_.nodes = total_playouts_ + initial_visits_;
  uci_info_.hashfull =
      cache_->GetSize() * 1000LL / std::max(cache_->GetCapacity(), 1);
  uci_info_.nps =
      uci_info_.time ? (total_playouts_ * 1000 / uci_info_.time) : 0;
  uci_info_.score = 290.680623072 * tan(1.548090806 * best_move_edge_.GetQ(0));
  uci_info_.tb_hits = tb_hits_.load(std::memory_order_acquire);
  uci_info_.pv.clear();

  bool flip = played_history_.IsBlackToMove();
  for (auto iter = best_move_edge_; iter;
       iter = GetBestChildNoTemperature(iter.node()), flip = !flip) {
    uci_info_.pv.push_back(iter.GetMove(flip));
    if (!iter.node()) break;  // Last edge was dangling, cannot continue.
  }
  uci_info_.comment.clear();
  info_callback_(uci_info_);
}

// Decides whether anything important changed in stats and new info should be
// shown to a user.
void Search::MaybeOutputInfo() {
  SharedMutex::Lock lock(nodes_mutex_);
  Mutex::Lock counters_lock(counters_mutex_);
  if (!responded_bestmove_ && best_move_edge_ &&
      (best_move_edge_.edge() != last_outputted_best_move_edge_ ||
       uci_info_.depth !=
           static_cast<int>(cum_depth_ /
                            (total_playouts_ ? total_playouts_ : 1)) ||
       uci_info_.seldepth != max_depth_ ||
       uci_info_.time + kUciInfoMinimumFrequencyMs < GetTimeSinceStart())) {
    SendUciInfo();
  }
}

int64_t Search::GetTimeSinceStart() const {
  return std::chrono::duration_cast<std::chrono::milliseconds>(
             std::chrono::steady_clock::now() - start_time_)
      .count();
}

void Search::SendMovesStats() const {
  const double parent_q =
      -root_node_->GetQ() -
      kFpuReduction * std::sqrt(root_node_->GetVisitedPolicy());
  const double U_coeff =
      kCpuct * std::sqrt(std::max(root_node_->GetChildrenVisits(), 1u));

  std::vector<EdgeAndNode> edges;
  for (const auto& edge : root_node_->Edges()) edges.push_back(edge);

  std::sort(edges.begin(), edges.end(),
            [&parent_q, &U_coeff](EdgeAndNode a, EdgeAndNode b) {
              return std::forward_as_tuple(a.GetN(),
                                           a.GetQ(parent_q) + a.GetU(U_coeff)) <
                     std::forward_as_tuple(b.GetN(),
                                           b.GetQ(parent_q) + b.GetU(U_coeff));
            });

  const bool is_black_to_move = played_history_.IsBlackToMove();
  ThinkingInfo info;
  for (const auto& edge : edges) {
    std::ostringstream oss;
    oss << std::fixed;

    oss << std::left << std::setw(5)
        << edge.GetMove(is_black_to_move).as_string();

    oss << " (" << std::setw(4) << edge.GetMove().as_nn_index() << ")";

    oss << " N: " << std::right << std::setw(7) << edge.GetN() << " (+"
        << std::setw(2) << edge.GetNInFlight() << ") ";

    oss << "(P: " << std::setw(5) << std::setprecision(2) << edge.GetP() * 100
        << "%) ";

    oss << "(Q: " << std::setw(8) << std::setprecision(5) << edge.GetQ(parent_q)
        << ") ";

    oss << "(U: " << std::setw(6) << std::setprecision(5) << edge.GetU(U_coeff)
        << ") ";

    oss << "(Q+U: " << std::setw(8) << std::setprecision(5)
        << edge.GetQ(parent_q) + edge.GetU(U_coeff) << ") ";

    oss << "(V: ";
    optional<double> v;
    if (edge.IsTerminal()) {
      v = edge.node()->GetQ();
    } else {
      NNCacheLock nneval = GetCachedFirstPlyResult(edge);
      if (nneval) v = -nneval->q;
    }
    if (v) {
      oss << std::setw(7) << std::setprecision(4) << *v;
    } else {
      oss << " -.----";
    }
    oss << ") ";

    if (edge.IsTerminal()) oss << "(T) ";

    info.comment = oss.str();
    info_callback_(info);
  }
}

NNCacheLock Search::GetCachedFirstPlyResult(EdgeAndNode edge) const {
  if (!edge.HasNode()) return {};
  assert(edge.node()->GetParent() == root_node_);
  // It would be relatively straightforward to generalize this to fetch NN
  // results for an abitrary move.
  optional<float> retval;
  PositionHistory history(played_history_);  // Is it worth it to move this
  // initialization to SendMoveStats, reducing n memcpys to 1? Probably not.
  history.Append(edge.GetMove());
  auto hash = history.HashLast(kCacheHistoryLength + 1);
  NNCacheLock nneval(cache_, hash);
  return nneval;
}

void Search::MaybeTriggerStop() {
  SharedMutex::Lock nodes_lock(nodes_mutex_);
  Mutex::Lock lock(counters_mutex_);
  // Already responded bestmove, nothing to do here.
  if (responded_bestmove_) return;
  // Don't stop when the root node is not yet expanded.
  if (total_playouts_ == 0) return;
  // If smart pruning tells to stop (best move found), stop.
  if (found_best_move_) {
    FireStopInternal();
  }
  // Stop if reached playouts limit.
  if (limits_.playouts >= 0 && total_playouts_ >= limits_.playouts) {
    FireStopInternal();
  }
  // Stop if reached visits limit.
  if (limits_.visits >= 0 &&
      total_playouts_ + initial_visits_ >= limits_.visits) {
    FireStopInternal();
  }
  // Stop if reached time limit.
  if (limits_.time_ms >= 0 && GetTimeSinceStart() >= limits_.time_ms) {
    FireStopInternal();
  }
  // If we are the first to see that stop is needed.
  if (stop_ && !responded_bestmove_) {
    SendUciInfo();
    if (kVerboseStats) SendMovesStats();
    best_move_ = GetBestMoveInternal();
    best_move_callback_({best_move_.first, best_move_.second});
    responded_bestmove_ = true;
    best_move_edge_ = EdgeAndNode();
  }
}

void Search::UpdateRemainingMoves() {
  if (kAggressiveTimePruning <= 0.0f) return;
  SharedMutex::Lock lock(nodes_mutex_);
  remaining_playouts_ = std::numeric_limits<int>::max();
  // Check for how many playouts there is time remaining.
  if (limits_.time_ms >= 0) {
    auto time_since_start = GetTimeSinceStart();
    if (time_since_start > kSmartPruningToleranceMs) {
      auto nps = (1000LL * total_playouts_ + kSmartPruningToleranceNodes) /
                     (time_since_start - kSmartPruningToleranceMs) +
                 1;
      int64_t remaining_time = limits_.time_ms - time_since_start;
      // Put early_exit scaler here so calculation doesn't have to be done on
      // every node.
      int64_t remaining_playouts =
          remaining_time * nps / kAggressiveTimePruning / 1000;
      // Don't assign directly to remaining_playouts_ as overflow is possible.
      if (remaining_playouts < remaining_playouts_)
        remaining_playouts_ = remaining_playouts;
    }
  }
  // Check how many visits are left.
  if (limits_.visits >= 0) {
    // Add kMiniBatchSize, as it's possible to exceed visits limit by that
    // number.
    auto remaining_visits =
        limits_.visits - total_playouts_ - initial_visits_ + kMiniBatchSize - 1;

    if (remaining_visits < remaining_playouts_)
      remaining_playouts_ = remaining_visits;
  }
  if (limits_.playouts >= 0) {
    // Add kMiniBatchSize, as it's possible to exceed visits limit by that
    // number.
    auto remaining_playouts =
        limits_.visits - total_playouts_ + kMiniBatchSize + 1;
    if (remaining_playouts < remaining_playouts_)
      remaining_playouts_ = remaining_playouts;
  }
  // Even if we exceeded limits, don't go crazy by not allowing any playouts.
  if (remaining_playouts_ <= 1) remaining_playouts_ = 1;
}

// Return the evaluation of the actual best child, regardless of temperature
// settings. This differs from GetBestMove, which does obey any temperature
// settings. So, somethimes, they may return results of different moves.
double Search::GetBestEval() const {
  SharedMutex::SharedLock lock(nodes_mutex_);
  Mutex::Lock counters_lock(counters_mutex_);
  double parent_q = -root_node_->GetQ();
  if (!root_node_->HasChildren()) return parent_q;
  EdgeAndNode best_edge = GetBestChildNoTemperature(root_node_);
  return best_edge.GetQ(parent_q);
}

std::pair<Move, Move> Search::GetBestMove() const {
  SharedMutex::SharedLock lock(nodes_mutex_);
  Mutex::Lock counters_lock(counters_mutex_);
  return GetBestMoveInternal();
}

bool Search::PopulateRootMoveLimit(MoveList* root_moves) const {
  // Search moves overrides tablebase.
  if (!limits_.searchmoves.empty()) {
    *root_moves = limits_.searchmoves;
    return false;
  }
  auto board = played_history_.Last().GetBoard();
  if (!syzygy_tb_ || !board.castlings().no_legal_castle() ||
      (board.ours() + board.theirs()).count() > syzygy_tb_->max_cardinality()) {
    return false;
  }
  return syzygy_tb_->root_probe(played_history_.Last(), root_moves) ||
         syzygy_tb_->root_probe_wdl(played_history_.Last(), root_moves);
}

// Returns the best move, maybe with temperature (according to the settings).
std::pair<Move, Move> Search::GetBestMoveInternal() const
    REQUIRES_SHARED(nodes_mutex_) REQUIRES_SHARED(counters_mutex_) {
  if (responded_bestmove_) return best_move_;
  if (!root_node_->HasChildren()) return {};

  float temperature = kTemperature;
  if (temperature && kTempDecayMoves) {
    int moves = played_history_.Last().GetGamePly() / 2;
    if (moves >= kTempDecayMoves) {
      temperature = 0.0;
    } else {
      temperature *=
          static_cast<float>(kTempDecayMoves - moves) / kTempDecayMoves;
    }
  }

  auto best_node = temperature && root_node_->GetChildrenVisits() > 0
                       ? GetBestChildWithTemperature(root_node_, temperature)
                       : GetBestChildNoTemperature(root_node_);

  Move ponder_move;  // Default is "null move" which means "don't display
                     // anything".
  if (best_node.HasNode() && best_node.node()->HasChildren()) {
    ponder_move = GetBestChildNoTemperature(best_node.node())
                      .GetMove(!played_history_.IsBlackToMove());
  }
  return {best_node.GetMove(played_history_.IsBlackToMove()), ponder_move};
}

// Returns a child with most visits.
EdgeAndNode Search::GetBestChildNoTemperature(Node* parent) const {
  MoveList root_limit;
  if (parent == root_node_) {
    PopulateRootMoveLimit(&root_limit);
  }
  EdgeAndNode best_edge;
  // Best child is selected using the following criteria:
  // * Largest number of playouts.
  // * If two nodes have equal number:
  //   * If that number is 0, the one with larger prior wins.
  //   * If that number is larger than 0, the one with larger eval wins.
  std::tuple<int, double, float> best(-1, 0.0, 0.0);
  for (auto edge : parent->Edges()) {
    if (parent == root_node_ && !root_limit.empty() &&
        std::find(root_limit.begin(), root_limit.end(), edge.GetMove()) ==
            root_limit.end()) {
      continue;
    }
    std::tuple<int, double, float> val(edge.GetN(), edge.GetQ(-10.0),
                                      edge.GetP());
    if (val > best) {
      best = val;
      best_edge = edge;
    }
  }
  return best_edge;
}

// Returns a child chosen according to weighted-by-temperature visit count.
EdgeAndNode Search::GetBestChildWithTemperature(Node* parent,
                                                float temperature) const {
  MoveList root_limit;
  if (parent == root_node_) {
    PopulateRootMoveLimit(&root_limit);
  }

  assert(parent->GetChildrenVisits() > 0);
  std::vector<float> cumulative_sums;
  float sum = 0.0;
  uint32_t max_n = 0;

  for (auto edge : parent->Edges()) {
    if (parent == root_node_ && !root_limit.empty() &&
        std::find(root_limit.begin(), root_limit.end(), edge.GetMove()) ==
            root_limit.end()) {
      continue;
    }
    if(edge.GetN() > max_n) {
      max_n = edge.GetN();
    }
  }
  assert(max_n);

  for (auto edge : parent->Edges()) {
    if (parent == root_node_ && !root_limit.empty() &&
        std::find(root_limit.begin(), root_limit.end(), edge.GetMove()) ==
            root_limit.end()) {
      continue;
    }
    sum += std::pow(static_cast<float>(edge.GetN()) / max_n, 1 / temperature);
    cumulative_sums.push_back(sum);
  }
  assert(sum);

  float toss = Random::Get().GetFloat(cumulative_sums.back());
  int idx =
      std::lower_bound(cumulative_sums.begin(), cumulative_sums.end(), toss) -
      cumulative_sums.begin();

  for (auto edge : parent->Edges()) {
    if (parent == root_node_ && !root_limit.empty() &&
        std::find(root_limit.begin(), root_limit.end(), edge.GetMove()) ==
            root_limit.end()) {
      continue;
    }
    if (idx-- == 0) return edge;
  }
  assert(false);
  return {};
}

void Search::StartThreads(size_t how_many) {
  Mutex::Lock lock(threads_mutex_);
  // First thread is a watchdog thread.
  if (threads_.size() == 0) {
    threads_.emplace_back([this]() { WatchdogThread(); });
  }
  // Start working threads.
  while (threads_.size() <= how_many) {
    threads_.emplace_back([this]() {
      SearchWorker worker(this);
      worker.RunBlocking();
    });
  }
}

void Search::RunBlocking(size_t threads) {
  StartThreads(threads);
  Wait();
}

bool Search::IsSearchActive() const {
  Mutex::Lock lock(counters_mutex_);
  return !stop_;
}

void Search::WatchdogThread() {
  while (IsSearchActive()) {
    {
      using namespace std::chrono_literals;
      constexpr auto kMaxWaitTime = 100ms;
      constexpr auto kMinWaitTime = 1ms;
      Mutex::Lock lock(counters_mutex_);
      auto remaining_time = limits_.time_ms >= 0
                                ? (limits_.time_ms - GetTimeSinceStart()) * 1ms
                                : kMaxWaitTime;
      if (remaining_time > kMaxWaitTime) remaining_time = kMaxWaitTime;
      if (remaining_time < kMinWaitTime) remaining_time = kMinWaitTime;
      // There is no real need to have max wait time, and sometimes it's fine
      // to wait without timeout at all (e.g. in `go nodes` mode), but we
      // still limit wait time for exotic cases like when pc goes to sleep
      // mode during thinking.
      // Minimum wait time is there to prevent busy wait and other thread
      // starvation.
      watchdog_cv_.wait_for(lock.get_raw(), remaining_time,
                            [this]()
                                NO_THREAD_SAFETY_ANALYSIS { return stop_; });
    }
    MaybeTriggerStop();
  }
  MaybeTriggerStop();
}

void Search::FireStopInternal() REQUIRES(counters_mutex_) {
  stop_ = true;
  watchdog_cv_.notify_all();
}

void Search::Stop() {
  Mutex::Lock lock(counters_mutex_);
  FireStopInternal();
}

void Search::Abort() {
  Mutex::Lock lock(counters_mutex_);
  responded_bestmove_ = true;
  FireStopInternal();
}

void Search::Wait() {
  Mutex::Lock lock(threads_mutex_);
  while (!threads_.empty()) {
    threads_.back().join();
    threads_.pop_back();
  }
}

Search::~Search() {
  Abort();
  Wait();
}

//////////////////////////////////////////////////////////////////////////////
// SearchWorker
//////////////////////////////////////////////////////////////////////////////

void SearchWorker::ExecuteOneIteration() {
  // 1. Initialize internal structures.
  InitializeIteration(search_->network_->NewComputation());

  // 2. Gather minibatch.
  GatherMinibatch();

  // 3. Prefetch into cache.
  MaybePrefetchIntoCache();

  // 4. Run NN computation.
  RunNNComputation();

  // 5. Retrieve NN computations (and terminal values) into nodes.
  FetchMinibatchResults();

  // 6. Propagate the new nodes' information to all their parents in the tree.
  DoBackupUpdate();

  // 7. Update the Search's status and progress information.
  UpdateCounters();
}

// 1. Initialize internal structures.
// ~~~~~~~~~~~~~~~~~~~~~~~~~~~~~~~~~~
void SearchWorker::InitializeIteration(
    std::unique_ptr<NetworkComputation> computation) {
  computation_ = std::make_unique<CachingComputation>(std::move(computation),
                                                      search_->cache_);
  minibatch_.clear();

  if (!root_move_filter_populated_) {
    root_move_filter_populated_ = true;
    if (search_->PopulateRootMoveLimit(&root_move_filter_)) {
      search_->tb_hits_.fetch_add(1, std::memory_order_acq_rel);
    }
  }
}

// 2. Gather minibatch.
// ~~~~~~~~~~~~~~~~~~~~
void SearchWorker::GatherMinibatch() {
  // Total number of nodes to process.
  int minibatch_size = 0;
  int collisions_found = 0;
  // Number of nodes processed out of order.
  int number_out_of_order = 0;

  // Gather nodes to process in the current batch.
  // If we had too many (kMiniBatchSize) nodes out of order, also interrupt the
  // iteration so that search can exit.
  // TODO(crem) change that to checking search_->stop_ when bestmove reporting
  // is in a separate thread.
  while (minibatch_size < search_->kMiniBatchSize &&
         number_out_of_order < search_->kMiniBatchSize) {
    // If there's something to process without touching slow neural net, do it.
    if (minibatch_size > 0 && computation_->GetCacheMisses() == 0) return;
    // Pick next node to extend.
    minibatch_.emplace_back(PickNodeToExtend());
    auto& picked_node = minibatch_.back();
    auto* node = picked_node.node;

    // There was a collision. If limit has been reached, return, otherwise
    // just start search of another node.
    if (picked_node.is_collision) {
      if (++collisions_found > search_->kAllowedNodeCollisions) return;
      continue;
    }
    ++minibatch_size;

    // If node is already known as terminal (win/loss/draw according to rules
    // of the game), it means that we already visited this node before.
    if (!node->IsTerminal()) {
      // Node was never visited, extend it.
      ExtendNode(node);

      // Only send non-terminal nodes to a neural network.
      if (!node->IsTerminal()) {
        picked_node.nn_queried = true;
        picked_node.is_cache_hit = AddNodeToComputation(node, true);
      }
    }

    // If out of order eval is enabled and the node to compute we added last
    // doesn't require NN eval (i.e. it's a cache hit or terminal node), do
    // out of order eval for it.
    if (search_->kOutOfOrderEval) {
      if (node->IsTerminal() || picked_node.is_cache_hit) {
        // Perform out of order eval for the last entry in minibatch_.
        FetchSingleNodeResult(&picked_node, computation_->GetBatchSize() - 1);
        DoBackupUpdateSingleNode(picked_node);

        // Remove last entry in minibatch_, as it has just been
        // processed.
        // If NN eval was already processed out of order, remove it.
        if (picked_node.nn_queried) computation_->PopCacheHit();
        minibatch_.pop_back();
        --minibatch_size;
        ++number_out_of_order;
      }
    }
  }
}

// Returns node and whether there's been a search collision on the node.
SearchWorker::NodeToProcess SearchWorker::PickNodeToExtend() {
  // Starting from search_->root_node_, generate a playout, choosing a
  // node at each level according to the MCTS formula. n_in_flight_ is
  // incremented for each node in the playout (via TryStartScoreUpdate()).

  Node* node = search_->root_node_;
  Node::Iterator best_edge;
  // Initialize position sequence with pre-move position.
  history_.Trim(search_->played_history_.GetLength());

  SharedMutex::Lock lock(search_->nodes_mutex_);

  // Fetch the current best root node visits for possible smart pruning.
  int best_node_n = search_->best_move_edge_.GetN();

  // True on first iteration, false as we dive deeper.
  bool is_root_node = true;
  uint16_t depth = 0;

  while (true) {
    // First, terminate if we find collisions or leaf nodes.
    // Set 'node' to point to the node that was picked on previous iteration,
    // possibly spawning it.
    // TODO(crem) This statement has to be in the end of the loop rather than
    //            in the beginning (and there would be no need for "if
    //            (!is_root_node)"), but that would mean extra mutex lock.
    //            Will revisit that after rethinking locking strategy.
    if (!is_root_node) node = best_edge.GetOrSpawnNode(/* parent */ node);
    depth++;
    // n_in_flight_ is incremented. If the method returns false, then there is
    // a search collision, and this node is already being expanded.
    if (!node->TryStartScoreUpdate()) return {node, true, depth};
    // Either terminal or unexamined leaf node -- the end of this playout.
    if (!node->HasChildren()) return {node, false, depth};
    // If we fall through, then n_in_flight_ has been incremented but this
    // playout remains incomplete; we must go deeper.
    float puct_mult =
        search_->kCpuct * std::sqrt(std::max(node->GetChildrenVisits(), 1u));
    double best = -100.0f;
    int possible_moves = 0;
    double parent_q =
        ((is_root_node && search_->kNoise) || !search_->kFpuReduction)
            ? -node->GetQ()
            : -node->GetQ() -
                  search_->kFpuReduction * std::sqrt(node->GetVisitedPolicy());
    for (auto child : node->Edges()) {
      if (is_root_node) {
        // If there's no chance to catch up to the current best node with
        // remaining playouts, don't consider it.
        // best_move_node_ could have changed since best_node_n was retrieved.
        // To ensure we have at least one node to expand, always include
        // current best node.
        if (child != search_->best_move_edge_ &&
            search_->remaining_playouts_ <
                best_node_n - static_cast<int>(child.GetN())) {
          continue;
        }
        // If root move filter exists, make sure move is in the list.
        if (!root_move_filter_.empty() &&
            std::find(root_move_filter_.begin(), root_move_filter_.end(),
                      child.GetMove()) == root_move_filter_.end()) {
          continue;
        }
        ++possible_moves;
      }
<<<<<<< HEAD
      double Q = child.GetQ(parent_q);
      if (search_->kStickyCheckmate && Q == 1.0f && child.IsTerminal()) {
        // If we find a checkmate, then the confidence is infinite, so ignore U.
        best_edge = child;
        break;
      }
      const double score = child.GetU(puct_mult) + Q;
=======
      float Q = child.GetQ(parent_q);
      const float score = child.GetU(puct_mult) + Q;
>>>>>>> 3803ab6b
      if (score > best) {
        best = score;
        best_edge = child;
      }
    }

    history_.Append(best_edge.GetMove());
    if (is_root_node && possible_moves <= 1 && !search_->limits_.infinite) {
      // If there is only one move theoretically possible within remaining time,
      // output it.
      Mutex::Lock counters_lock(search_->counters_mutex_);
      search_->found_best_move_ = true;
    }
    is_root_node = false;
  }
}

void SearchWorker::ExtendNode(Node* node) {
  // We don't need the mutex because other threads will see that N=0 and
  // N-in-flight=1 and will not touch this node.
  const auto& board = history_.Last().GetBoard();
  auto legal_moves = board.GenerateLegalMoves();

  // Check whether it's a draw/lose by position. Importantly, we must check
  // these before doing the by-rule checks below.
  if (legal_moves.empty()) {
    // Could be a checkmate or a stalemate
    if (board.IsUnderCheck()) {
      node->MakeTerminal(GameResult::WHITE_WON);
    } else {
      node->MakeTerminal(GameResult::DRAW);
    }
    return;
  }

  // We can shortcircuit these draws-by-rule only if they aren't root;
  // if they are root, then thinking about them is the point.
  if (node != search_->root_node_) {
    if (!board.HasMatingMaterial()) {
      node->MakeTerminal(GameResult::DRAW);
      return;
    }

    if (history_.Last().GetNoCaptureNoPawnPly() >= 100) {
      node->MakeTerminal(GameResult::DRAW);
      return;
    }

    if (history_.Last().GetRepetitions() >= 2) {
      node->MakeTerminal(GameResult::DRAW);
      return;
    }

    // Neither by-position or by-rule termination, but maybe it's a TB position.
    if (search_->syzygy_tb_ && board.castlings().no_legal_castle() &&
        history_.Last().GetNoCaptureNoPawnPly() == 0 &&
        (board.ours() + board.theirs()).count() <=
            search_->syzygy_tb_->max_cardinality()) {
      ProbeState state;
      WDLScore wdl = search_->syzygy_tb_->probe_wdl(history_.Last(), &state);
      // Only fail state means the WDL is wrong, probe_wdl may produce correct
      // result with a stat other than OK.
      if (state != FAIL) {
        // If the colors seem backwards, check the checkmate check above.
        if (wdl == WDL_WIN) {
          node->MakeTerminal(GameResult::BLACK_WON);
        } else if (wdl == WDL_LOSS) {
          node->MakeTerminal(GameResult::WHITE_WON);
        } else {  // Cursed wins and blessed losses count as draws.
          node->MakeTerminal(GameResult::DRAW);
        }
        search_->tb_hits_.fetch_add(1, std::memory_order_acq_rel);
        return;
      }
    }
  }

  // Add legal moves as edges of this node.
  node->CreateEdges(legal_moves);
}

// Returns whether node was already in cache.
bool SearchWorker::AddNodeToComputation(Node* node, bool add_if_cached) {
  auto hash = history_.HashLast(search_->kCacheHistoryLength + 1);
  // If already in cache, no need to do anything.
  if (add_if_cached) {
    if (computation_->AddInputByHash(hash)) return true;
  } else {
    if (search_->cache_->ContainsKey(hash)) return true;
  }
  auto planes = EncodePositionForNN(history_, 8);

  std::vector<uint16_t> moves;

  if (node && node->HasChildren()) {
    // Legal moves are known, use them.
    for (auto edge : node->Edges()) {
      moves.emplace_back(edge.GetMove().as_nn_index());
    }
  } else {
    // Cache pseudolegal moves. A bit of a waste, but faster.
    const auto& pseudolegal_moves =
        history_.Last().GetBoard().GeneratePseudolegalMoves();
    moves.reserve(pseudolegal_moves.size());
    for (auto iter = pseudolegal_moves.begin(), end = pseudolegal_moves.end();
         iter != end; ++iter) {
      moves.emplace_back(iter->as_nn_index());
    }
  }

  computation_->AddInput(hash, std::move(planes), std::move(moves));
  return false;
}

// 3. Prefetch into cache.
// ~~~~~~~~~~~~~~~~~~~~~~~
void SearchWorker::MaybePrefetchIntoCache() {
  // TODO(mooskagh) Remove prefetch into cache if node collisions work well.
  // If there are requests to NN, but the batch is not full, try to prefetch
  // nodes which are likely useful in future.
  if (computation_->GetCacheMisses() > 0 &&
      computation_->GetCacheMisses() < search_->kMaxPrefetchBatch) {
    history_.Trim(search_->played_history_.GetLength());
    SharedMutex::SharedLock lock(search_->nodes_mutex_);
    PrefetchIntoCache(search_->root_node_, search_->kMaxPrefetchBatch -
                                               computation_->GetCacheMisses());
  }
}

// Prefetches up to @budget nodes into cache. Returns number of nodes
// prefetched.
int SearchWorker::PrefetchIntoCache(Node* node, int budget) {
  if (budget <= 0) return 0;

  // We are in a leaf, which is not yet being processed.
  if (!node || node->GetNStarted() == 0) {
    if (AddNodeToComputation(node, false)) {
      // Make it return 0 to make it not use the slot, so that the function
      // tries hard to find something to cache even among unpopular moves.
      // In practice that slows things down a lot though, as it's not always
      // easy to find what to cache.
      return 1;
    }
    return 1;
  }

  assert(node);
  // n = 0 and n_in_flight_ > 0, that means the node is being extended.
  if (node->GetN() == 0) return 0;
  // The node is terminal; don't prefetch it.
  if (node->IsTerminal()) return 0;

  // Populate all subnodes and their scores.
  typedef std::pair<double, EdgeAndNode> ScoredEdge;
  std::vector<ScoredEdge> scores;
  double puct_mult =
      search_->kCpuct * std::sqrt(std::max(node->GetChildrenVisits(), 1u));
  // FPU reduction is not taken into account.
  const double parent_q = -node->GetQ();
  for (auto edge : node->Edges()) {
    if (edge.GetP() == 0.0f) continue;
    // Flip the sign of a score to be able to easily sort.
    scores.emplace_back(-edge.GetU(puct_mult) - edge.GetQ(parent_q), edge);
  }

  size_t first_unsorted_index = 0;
  int total_budget_spent = 0;
  int budget_to_spend = budget;  // Initialize for the case where there's only
                                 // one child.
  for (size_t i = 0; i < scores.size(); ++i) {
    if (budget <= 0) break;

    // Sort next chunk of a vector. 3 at a time. Most of the time it's fine.
    if (first_unsorted_index != scores.size() &&
        i + 2 >= first_unsorted_index) {
      const int new_unsorted_index =
          std::min(scores.size(), budget < 2 ? first_unsorted_index + 2
                                             : first_unsorted_index + 3);
      std::partial_sort(scores.begin() + first_unsorted_index,
                        scores.begin() + new_unsorted_index, scores.end(),
                        [](const ScoredEdge& a, const ScoredEdge& b) {
                          return a.first < b.first;
                        });
      first_unsorted_index = new_unsorted_index;
    }

    auto edge = scores[i].second;
    // Last node gets the same budget as prev-to-last node.
    if (i != scores.size() - 1) {
      // Sign of the score was flipped for sorting, so flip it back.
      const double next_score = -scores[i + 1].first;
      const double q = edge.GetQ(-parent_q);
      if (next_score > q) {
        budget_to_spend =
            std::min(budget, int(edge.GetP() * puct_mult / (next_score - q) -
                                 edge.GetNStarted()) +
                                 1);
      } else {
        budget_to_spend = budget;
      }
    }
    history_.Append(edge.GetMove());
    const int budget_spent = PrefetchIntoCache(edge.node(), budget_to_spend);
    history_.Pop();
    budget -= budget_spent;
    total_budget_spent += budget_spent;
  }
  return total_budget_spent;
}

// 4. Run NN computation.
// ~~~~~~~~~~~~~~~~~~~~~~
void SearchWorker::RunNNComputation() { computation_->ComputeBlocking(); }

// 5. Retrieve NN computations (and terminal values) into nodes.
// ~~~~~~~~~~~~~~~~~~~~~~~~~~~~~~~~~~~~~~~~~~~~~~~~~~~~~~~~~~~~~
void SearchWorker::FetchMinibatchResults() {
  // Populate NN/cached results, or terminal results, into nodes.
  int idx_in_computation = 0;
  for (auto& node_to_process : minibatch_) {
    FetchSingleNodeResult(&node_to_process, idx_in_computation);
    if (node_to_process.nn_queried) ++idx_in_computation;
  }
}

void SearchWorker::FetchSingleNodeResult(NodeToProcess* node_to_process,
                                         int idx_in_computation) {
  Node* node = node_to_process->node;
  if (!node_to_process->nn_queried) {
    // Terminal nodes don't involve the neural NetworkComputation, nor do
    // they require any further processing after value retrieval.
    node_to_process->v = node->GetQ();
    return;
  }
  // For NN results, we need to populate policy as well as value.
  // First the value...
  node_to_process->v = -computation_->GetQVal(idx_in_computation);
  // ...and secondly, the policy data.
  float total = 0.0;
  for (auto edge : node->Edges()) {
    float p =
        computation_->GetPVal(idx_in_computation, edge.GetMove().as_nn_index());
    if (search_->kPolicySoftmaxTemp != 1.0f) {
      p = pow(p, 1 / search_->kPolicySoftmaxTemp);
    }
    edge.edge()->SetP(p);
    // Edge::SetP does some rounding, so only add to the total after rounding.
    total += edge.edge()->GetP();
  }
  // Normalize P values to add up to 1.0.
  if (total > 0.0f) {
    float scale = 1.0f / total;
    for (auto edge : node->Edges()) edge.edge()->SetP(edge.GetP() * scale);
  }
  // Add Dirichlet noise if enabled and at root.
  if (search_->kNoise && node == search_->root_node_) {
    ApplyDirichletNoise(node, 0.25, 0.3);
  }
}

// 6. Propagate the new nodes' information to all their parents in the tree.
// ~~~~~~~~~~~~~~
void SearchWorker::DoBackupUpdate() {
  // Nodes mutex for doing node updates.
  SharedMutex::Lock lock(search_->nodes_mutex_);

  for (const NodeToProcess& node_to_process : minibatch_) {
    DoBackupUpdateSingleNode(node_to_process);
  }
}

void SearchWorker::DoBackupUpdateSingleNode(
    const NodeToProcess& node_to_process) REQUIRES(search_->nodes_mutex_) {
  Node* node = node_to_process.node;
  if (node_to_process.is_collision) {
    // If it was a collision, just undo counters.
    for (node = node->GetParent(); node != search_->root_node_->GetParent();
         node = node->GetParent()) {
      node->CancelScoreUpdate();
    }
    return;
  }

  // Backup V value up to a root. After 1 visit, V = Q.
  double v = node_to_process.v;
  for (Node* n = node; n != search_->root_node_->GetParent();
       n = n->GetParent()) {
    n->FinalizeScoreUpdate(v);
    // Q will be flipped for opponent.
    v = -v;

    // Update the stats.
    // Best move.
    if (n->GetParent() == search_->root_node_ &&
        search_->best_move_edge_.GetN() <= n->GetN()) {
      search_->best_move_edge_ =
          search_->GetBestChildNoTemperature(search_->root_node_);
    }
  }
  ++search_->total_playouts_;
  search_->cum_depth_ += node_to_process.depth;
  search_->max_depth_ = std::max(search_->max_depth_, node_to_process.depth);
}  // namespace lczero

// 7. Update the Search's status and progress information.
//~~~~~~~~~~~~~~~~~~~~
void SearchWorker::UpdateCounters() {
  search_->UpdateRemainingMoves();  // Updates smart pruning counters.
  search_->MaybeOutputInfo();
  search_->MaybeTriggerStop();

  // If this thread had no work, sleep for some milliseconds.
  // Collisions don't count as work, so have to enumerate to find out if there
  // was anything done.
  bool work_done = false;
  for (NodeToProcess& node_to_process : minibatch_) {
    if (!node_to_process.is_collision) {
      work_done = true;
      break;
    }
  }
  if (!work_done) {
    std::this_thread::sleep_for(std::chrono::milliseconds(10));
  }
}

}  // namespace lczero<|MERGE_RESOLUTION|>--- conflicted
+++ resolved
@@ -747,18 +747,8 @@
         }
         ++possible_moves;
       }
-<<<<<<< HEAD
       double Q = child.GetQ(parent_q);
-      if (search_->kStickyCheckmate && Q == 1.0f && child.IsTerminal()) {
-        // If we find a checkmate, then the confidence is infinite, so ignore U.
-        best_edge = child;
-        break;
-      }
       const double score = child.GetU(puct_mult) + Q;
-=======
-      float Q = child.GetQ(parent_q);
-      const float score = child.GetU(puct_mult) + Q;
->>>>>>> 3803ab6b
       if (score > best) {
         best = score;
         best_edge = child;
