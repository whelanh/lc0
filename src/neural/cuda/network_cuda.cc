/*
  This file is part of Leela Chess Zero.
  Copyright (C) 2018-2022 The LCZero Authors

  Leela Chess is free software: you can redistribute it and/or modify
  it under the terms of the GNU General Public License as published by
  the Free Software Foundation, either version 3 of the License, or
  (at your option) any later version.

  Leela Chess is distributed in the hope that it will be useful,
  but WITHOUT ANY WARRANTY; without even the implied warranty of
  MERCHANTABILITY or FITNESS FOR A PARTICULAR PURPOSE.  See the
  GNU General Public License for more details.

  You should have received a copy of the GNU General Public License
  along with Leela Chess.  If not, see <http://www.gnu.org/licenses/>.

  Additional permission under GNU GPL version 3 section 7

  If you modify this Program, or any covered work, by linking or
  combining it with NVIDIA Corporation's libraries from the NVIDIA CUDA
  Toolkit and the NVIDIA CUDA Deep Neural Network library (or a
  modified version of those libraries), containing parts covered by the
  terms of the respective license agreement, the licensors of this
  Program grant you additional permission to convey the resulting work.
*/
#include <algorithm>
#include <cassert>
#include <functional>
#include <list>
#include <memory>
#include <mutex>

#include "cuda_common.h"
#include "inputs_outputs.h"
#include "kernels.h"
#include "layers.h"
#include "neural/factory.h"
#include "neural/network_legacy.h"
#include "neural/shared/attention_policy_map.h"
#include "neural/shared/policy_map.h"
#include "utils/bititer.h"
#include "utils/exception.h"

namespace lczero {
using namespace cudnn_backend;

template <typename DataType>
class CudaNetwork;

static size_t getMaxAttentionHeadSize(const LegacyWeights& weights, int N) {
  const size_t embedding_op_size = weights.ip_pol_b.size();
  const size_t policy_d_model = weights.ip2_pol_b.size();
  assert(policy_d_model == weights.ip3_pol_b.size());

  size_t encoder_d_model = 0;
  size_t encoder_dff = 0;

  if (weights.pol_encoder.size() > 0) {
    encoder_d_model = weights.pol_encoder[0].mha.q_b.size();
    encoder_dff = weights.pol_encoder[0].ffn.dense1_b.size();

    assert(encoder_d_model == weights.pol_encoder[0].mha.k_b.size());
    assert(encoder_d_model == weights.pol_encoder[0].mha.v_b.size());
    assert(embedding_op_size == weights.pol_encoder[0].ffn.dense2_b.size());
  }

  const size_t encoder_heads = weights.pol_encoder_head_count;

  size_t size = N * 64 * std::max(std::max(embedding_op_size, encoder_dff),
                                  policy_d_model);

  // size of matmul_qk matrix = encoder_heads_ * Batch * 64 * 64
  const size_t matmul_qk_size = encoder_heads * N * 64 * 64;
  const size_t output_size = N * (64 * 64 + 8 * 24);
  size = std::max(size, std::max(matmul_qk_size, output_size));

  size_t qkv_size = N * 64 * encoder_d_model;
  // We store qkv in single allocation, and other intermediate tensors are
  // sometimes stored by splitting an allocation into two halves.
  size = std::max(2 * size, 3 * qkv_size);
  return size;
}

static size_t getMaxAttentionBodySize(const LegacyWeights& weights, int N) {
  const size_t embedding_op_size = weights.ip_emb_b.size();

  size_t encoder_d_model = 0;
  size_t encoder_dff = 0;

  if (weights.encoder.size() > 0) {
    encoder_d_model = weights.encoder[0].mha.q_b.size();
    encoder_dff = weights.encoder[0].ffn.dense1_b.size();

    assert(encoder_d_model == weights.encoder[0].mha.k_b.size());
    assert(encoder_d_model == weights.encoder[0].mha.v_b.size());
    assert(embedding_op_size == weights.encoder[0].ffn.dense2_b.size());
  }

  const size_t encoder_heads = weights.encoder_head_count;

  size_t size =
      N * 64 * std::max(embedding_op_size, encoder_d_model);

  // size of matmul_qk matrix = encoder_heads_ * Batch * 64 * 64
  const size_t matmul_qk_size = encoder_heads * N * 64 * 64;
  const size_t output_size = N * (64 * 64 + 8 * 24);
  size = std::max(size, std::max(matmul_qk_size, output_size));

  size_t qkv_size = N * 64 * encoder_d_model;
  // We store qkv in single allocation, and other intermediate tensors are
  // sometimes stored by splitting an allocation into two halves.
  size = std::max(2 * size, 3 * qkv_size);
  return size;
}


template <typename DataType>
class CudaNetworkComputation : public NetworkComputation {
 public:
  CudaNetworkComputation(CudaNetwork<DataType>* network, bool wdl,
                         bool moves_left);
  ~CudaNetworkComputation();

  void AddInput(InputPlanes&& input) override {
    const auto iter_mask =
        &inputs_outputs_->input_masks_mem_[batch_size_ * kInputPlanes];
    const auto iter_val =
        &inputs_outputs_->input_val_mem_[batch_size_ * kInputPlanes];

    int i = 0;
    for (const auto& plane : input) {
      iter_mask[i] = plane.mask;
      iter_val[i] = plane.value;
      i++;
    }

    batch_size_++;
  }

  void ComputeBlocking() override;

  int GetBatchSize() const override { return batch_size_; }

  float GetQVal(int sample) const override {
    if (wdl_) {
      auto w = inputs_outputs_->op_value_mem_[3 * sample + 0];
      auto l = inputs_outputs_->op_value_mem_[3 * sample + 2];
      return w - l;
    } else {
      return inputs_outputs_->op_value_mem_[sample];
    }
  }

  float GetDVal(int sample) const override {
    if (wdl_) {
      auto d = inputs_outputs_->op_value_mem_[3 * sample + 1];
      return d;
    } else {
      return 0.0f;
    }
  }

  float GetPVal(int sample, int move_id) const override {
    return inputs_outputs_->op_policy_mem_[sample * kNumOutputPolicy + move_id];
  }

  float GetMVal(int sample) const override {
    if (moves_left_) {
      return inputs_outputs_->op_moves_left_mem_[sample];
    }
    return 0.0f;
  }

 private:
  // Memory holding inputs, outputs.
  std::unique_ptr<InputsOutputs> inputs_outputs_;
  int batch_size_;
  bool wdl_;
  bool moves_left_;

  CudaNetwork<DataType>* network_;
};

template <typename DataType>
class CudaNetwork : public Network {
 public:
  CudaNetwork(const WeightsFile& file, const OptionsDict& options)
      : capabilities_{file.format().network_format().input(),
                      file.format().network_format().moves_left()} {
    LegacyWeights weights(file.weights());
    gpu_id_ = options.GetOrDefault<int>("gpu", 0);

    conv_policy_ = file.format().network_format().policy() ==
                   pblczero::NetworkFormat::POLICY_CONVOLUTION;

    attn_policy_ = file.format().network_format().policy() ==
                   pblczero::NetworkFormat::POLICY_ATTENTION;

    max_batch_size_ = options.GetOrDefault<int>("max_batch", 1024);

    showInfo();

    int total_gpus;
    ReportCUDAErrors(cudaGetDeviceCount(&total_gpus));

    if (gpu_id_ >= total_gpus)
      throw Exception("Invalid GPU Id: " + std::to_string(gpu_id_));

    cudaDeviceProp deviceProp = {};
    cudaGetDeviceProperties(&deviceProp, gpu_id_);
    showDeviceInfo(deviceProp);

    l2_cache_size_ = deviceProp.l2CacheSize;

    allow_cache_opt_ = options.GetOrDefault<bool>("cache_opt", true);

    // Select GPU to run on (for *the current* thread).
    ReportCUDAErrors(cudaSetDevice(gpu_id_));

    multi_stream_ = options.GetOrDefault<bool>("multi_stream", false);

    // layout used by cuda backend is nchw.
    has_tensor_cores_ = false;
    constexpr bool fp16 = std::is_same<half, DataType>::value;

    if (fp16) {
      // Check if the GPU support FP16.

      if ((deviceProp.major == 6 && deviceProp.minor != 1) ||
          (deviceProp.major == 5 && deviceProp.minor == 3)) {
        // FP16 without tensor cores supported on GP100 (SM 6.0) and Jetson
        // (SM 5.3 and 6.2). SM 6.1 GPUs also have FP16, but slower than FP32.
        ;
      } else if (deviceProp.major >= 7) {
        // Some GPUs (GTX 16xx) are SM 7.5 but don't have tensor cores
        // enabling TENSOR_OP_MATH for them works but is very very slow
        // (likely because the system emulates it).
        if (!strstr(deviceProp.name, "GTX 16")) {
          has_tensor_cores_ = true;
        }
      } else {
        throw Exception("Your GPU doesn't support FP16");
      }
    }

    if (!multi_stream_) {
      ReportCUBLASErrors(cublasCreate(&cublas_));
      if (has_tensor_cores_)
        ReportCUBLASErrors(cublasSetMathMode(
            cublas_,
            CUBLAS_TENSOR_OP_MATH));  // Deprecated on CUDA 11.0 and later
      else if (fp16)
        ReportCUBLASErrors(cublasSetMathMode(
            cublas_,
            CUBLAS_PEDANTIC_MATH));  // Explicitly set PEDANTIC_MATH mode to
                                     // avoid cublas bug of making use of tensor
                                     // core math on TU11x GPUs that don't
                                     // support it.
    }

    const int kNumInputPlanes = kInputPlanes;
    const int kNumFilters = (int)weights.input.biases.size();
    numBlocks_ = (int)weights.residual.size();
    numFilters_ = kNumFilters;

    num_encoder_blocks_ = (int) weights.encoder.size();
    attn_body_ = (num_encoder_blocks_ > 0);
    if (attn_body_) {
      assert(weights.ip_emb_b.size() > 0);
    }


    // Warn if the memory required for storing transformed weights is
    // going to exceed 40% of total video memory, force custom_winograd off
    // if it's going to exceed 50% of memory.
    size_t residual_single_layer_weight_size =
        3 * 3 * kNumFilters * kNumFilters * sizeof(DataType);
    size_t residual_weight_size =
        residual_single_layer_weight_size * numBlocks_ * 2;
    size_t transformed_residual_weight_size = residual_weight_size * 4;

    if (transformed_residual_weight_size > 0.4 * deviceProp.totalGlobalMem) {
      CERR << "WARNING: Low GPU video memory. You may run into OOM errors. Try "
              "using a smaller network.";
    }

    // Disable res block fusing for fp32 for now (not worth it)
    // TODO: make it work for filters not a multiple of 32.
    // Note that when used with SE, the optimization
    // works only when filter count is <= 384 (pre-Ampere), or less than 512
    // (Ampere)
    // It turns dynamically off based on filter count (see
    // ResidualBlock<DataType>::Eval)
    if (kNumFilters % 32 == 0 && std::is_same<half, DataType>::value) {
      use_res_block_winograd_fuse_opt_ = true;
    } else {
      use_res_block_winograd_fuse_opt_ = false;
    }
    // Override if set in backend-opts.
    if (!options.IsDefault<bool>("res_block_fusing")) {
      use_res_block_winograd_fuse_opt_ = options.Get<bool>("res_block_fusing");
    }

    const bool use_gemm_ex = deviceProp.major >= 5;

    // 0. Check for SE.
    has_se_ = false;
    if (numBlocks_ && weights.residual[0].has_se) {
      has_se_ = true;
    }

    // Have some minumum as we also use this for transforming weights.
    size_t max_weight_size = 128 * 1024 * 1024;

    // parts from scratch allocation are suballocated to hold various weights
    // and biases when transforming winograd weights (one layer at a time), 128
    // MB is way more than that what we need but make sure it's at least 3x of
    // single layer's weight size to be safe.
    if (max_weight_size < 3 * residual_single_layer_weight_size)
      max_weight_size = 3 * residual_single_layer_weight_size;

    scratch_size_ = max_weight_size;

    // Need additional space for transformed input/outputs which are 36/16
    // times size (4x4 block transformed into 6x6).
    if (numBlocks_ > 0) {
      const size_t transformed_tensor_size =
          (size_t)(max_batch_size_ * kNumFilters * 64 * (36.0 / 16.0) *
                   sizeof(DataType));
      scratch_size_ = std::max(scratch_size_, 2 * transformed_tensor_size);
    }

    // Attention policy head or body may need more memory
    const size_t attentionPolicySize =
        getMaxAttentionHeadSize(weights, max_batch_size_) * sizeof(DataType);

    const size_t attentionBodySize =
        getMaxAttentionBodySize(weights, max_batch_size_) * sizeof(DataType);
    scratch_size_ = std::max(scratch_size_,
                             std::max(attentionPolicySize, attentionBodySize));

    ReportCUDAErrors(cudaMalloc(&scratch_mem_, scratch_size_));

    const bool mish_net = file.format().network_format().default_activation() ==
                          pblczero::NetworkFormat::DEFAULT_ACTIVATION_MISH;

    ActivationFunction act = mish_net ? MISH : RELU;

    // 2. Build the network, and copy the weights to GPU memory.

    // Input conv only used if there are residual blocks in the network
    if (numBlocks_ > 0) {
      // Input.
      {
        auto inputConv = std::make_unique<FusedWinogradConvSELayer<DataType>>(
            nullptr, kNumFilters, 8, 8, kNumInputPlanes, act,
            true, false, false, 0, use_gemm_ex,
            use_res_block_winograd_fuse_opt_);
        inputConv->LoadWeights(&weights.input.weights[0],
                               &weights.input.biases[0], scratch_mem_);
        network_.emplace_back(std::move(inputConv));
      }

      // Residual block.
      for (int block = 0; block < numBlocks_; block++) {
        bool has_se = weights.residual[block].has_se;
        int se_k = (int)weights.residual[block].se.b1.size();

        if (use_res_block_winograd_fuse_opt_) {
          auto layer = std::make_unique<ResidualBlock<DataType>>(
              getLastLayer(), kNumFilters, has_se, se_k, use_gemm_ex,
              block == 0, block == (numBlocks_ - 1), act,
              deviceProp.sharedMemPerBlockOptin);
          layer->LoadWeights0(&weights.residual[block].conv1.weights[0],
                              &weights.residual[block].conv1.biases[0],
                              scratch_mem_);
          layer->LoadWeights1(&weights.residual[block].conv2.weights[0],
                              &weights.residual[block].conv2.biases[0],
                              scratch_mem_);
          if (has_se)
            layer->LoadSEWeights(&weights.residual[block].se.w1[0],
                                 &weights.residual[block].se.b1[0],
                                 &weights.residual[block].se.w2[0],
                                 &weights.residual[block].se.b2[0],
                                 scratch_mem_);
          network_.emplace_back(std::move(layer));
        } else {
          auto conv1 = std::make_unique<FusedWinogradConvSELayer<DataType>>(
              getLastLayer(), kNumFilters, 8, 8, kNumFilters, act, true, false,
              false, 0, use_gemm_ex);
          conv1->LoadWeights(&weights.residual[block].conv1.weights[0],
                             &weights.residual[block].conv1.biases[0],
                             scratch_mem_);
          network_.emplace_back(std::move(conv1));

          auto conv2 = std::make_unique<FusedWinogradConvSELayer<DataType>>(
              getLastLayer(), kNumFilters, 8, 8, kNumFilters, act, true, true,
              has_se, se_k, use_gemm_ex);
          conv2->LoadWeights(&weights.residual[block].conv2.weights[0],
                             &weights.residual[block].conv2.biases[0],
                             scratch_mem_);
          if (has_se)
            conv2->LoadSEWeights(&weights.residual[block].se.w1[0],
                                 &weights.residual[block].se.b1[0],
                                 &weights.residual[block].se.w2[0],
                                 &weights.residual[block].se.b2[0],
                                 scratch_mem_);
          network_.emplace_back(std::move(conv2));
        }
      }
      resi_last_ = getLastLayer();
    }

    if (attn_body_) {
      auto attention_body = std::make_unique<AttentionBody<DataType>>(
          weights, scratch_mem_, act, numBlocks_,
          numBlocks_ > 0 ? kNumFilters : kInputPlanes);
      network_.emplace_back(std::move(attention_body));

      encoder_last_ = getLastLayer();
    }

    // Policy head.
    if (attn_policy_) {
      auto AttentionPolicy = std::make_unique<AttentionPolicyHead<DataType>>(
          getLastLayer(), weights, scratch_mem_, attn_body_, act);
      network_.emplace_back(std::move(AttentionPolicy));

      auto policymap = std::make_unique<PolicyMapLayer<DataType>>(
          getLastLayer(), kNumOutputPolicy, 1, 1, 64 * 64 + 8 * 24, true);
      policymap->LoadWeights(kAttnPolicyMap, scratch_mem_);
      network_.emplace_back(std::move(policymap));

    } else if (conv_policy_) {
      assert(!attn_body_);  // not supported with attention body
      auto conv1 = std::make_unique<FusedWinogradConvSELayer<DataType>>(
          resi_last_, kNumFilters, 8, 8, kNumFilters, act,
          true, false, false, 0, use_gemm_ex);
      conv1->LoadWeights(&weights.policy1.weights[0],
                         &weights.policy1.biases[0], scratch_mem_);
      network_.emplace_back(std::move(conv1));

      auto pol_channels = weights.policy.biases.size();

      // No relu
      auto conv2 = std::make_unique<FusedWinogradConvSELayer<DataType>>(
          getLastLayer(), pol_channels, 8, 8, kNumFilters, NONE, true, false,
          false, 0, use_gemm_ex);
      conv2->LoadWeights(&weights.policy.weights[0], &weights.policy.biases[0],
                         scratch_mem_);
      network_.emplace_back(std::move(conv2));

      auto policymap = std::make_unique<PolicyMapLayer<DataType>>(
          getLastLayer(), kNumOutputPolicy, 1, 1, 73 * 8 * 8, false);
      policymap->LoadWeights(kConvPolicyMap, scratch_mem_);

      network_.emplace_back(std::move(policymap));
    } else {
      assert(!attn_body_);  // not supported with attention body
      auto convPol = std::make_unique<Conv1Layer<DataType>>(
          resi_last_, weights.policy.biases.size(), 8, 8, kNumFilters, act,
          true, use_gemm_ex);
      convPol->LoadWeights(&weights.policy.weights[0],
                           &weights.policy.biases[0], scratch_mem_);
      network_.emplace_back(std::move(convPol));

      auto FCPol = std::make_unique<FCLayer<DataType>>(
          getLastLayer(), weights.ip_pol_b.size(), 1, 1, true, NONE);
      FCPol->LoadWeights(&weights.ip_pol_w[0], &weights.ip_pol_b[0],
                         scratch_mem_);
      network_.emplace_back(std::move(FCPol));
    }

    // Value head.
    {
      if (attn_body_) {
        auto embedded_val = std::make_unique<EmbeddingLayer<DataType>>(
            encoder_last_, weights.ip_val_w, weights.ip_val_b, scratch_mem_,
            act);
        network_.emplace_back(std::move(embedded_val));
      } else {
        auto convVal = std::make_unique<Conv1Layer<DataType>>(
            resi_last_, weights.value.biases.size(), 8, 8, kNumFilters, act,
            true, use_gemm_ex);
        convVal->LoadWeights(&weights.value.weights[0],
                             &weights.value.biases[0], scratch_mem_);
        network_.emplace_back(std::move(convVal));
      }

      auto FCVal1 = std::make_unique<FCLayer<DataType>>(
          getLastLayer(), weights.ip1_val_b.size(), 1, 1, true, act);
      FCVal1->LoadWeights(&weights.ip1_val_w[0], &weights.ip1_val_b[0],
                          scratch_mem_);
      network_.emplace_back(std::move(FCVal1));

      wdl_ = file.format().network_format().value() ==
             pblczero::NetworkFormat::VALUE_WDL;
      auto fc2_tanh = !wdl_;

      auto FCVal2 = std::make_unique<FCLayer<DataType>>(
          getLastLayer(), weights.ip2_val_b.size(), 1, 1, true,
          fc2_tanh ? TANH : NONE);
      FCVal2->LoadWeights(&weights.ip2_val_w[0], &weights.ip2_val_b[0],
                          scratch_mem_);
      network_.emplace_back(std::move(FCVal2));
    }

    // Moves left head
    moves_left_ = (file.format().network_format().moves_left() ==
                   pblczero::NetworkFormat::MOVES_LEFT_V1) &&
                  options.GetOrDefault<bool>("mlh", true);
    if (moves_left_) {
      if (attn_body_) {
        auto embedded_mov = std::make_unique<EmbeddingLayer<DataType>>(
            encoder_last_, weights.ip_mov_w, weights.ip_mov_b, scratch_mem_,
            act);
        network_.emplace_back(std::move(embedded_mov));
      } else {
        auto convMov = std::make_unique<Conv1Layer<DataType>>(
            resi_last_, weights.moves_left.biases.size(), 8, 8, kNumFilters,
            act, true, use_gemm_ex);
        convMov->LoadWeights(&weights.moves_left.weights[0],
                             &weights.moves_left.biases[0], scratch_mem_);
        network_.emplace_back(std::move(convMov));
      }
      auto FCMov1 = std::make_unique<FCLayer<DataType>>(
          getLastLayer(), weights.ip1_mov_b.size(), 1, 1, true, act);
      FCMov1->LoadWeights(&weights.ip1_mov_w[0], &weights.ip1_mov_b[0],
                          scratch_mem_);
      network_.emplace_back(std::move(FCMov1));

      auto FCMov2 = std::make_unique<FCLayer<DataType>>(getLastLayer(), 1, 1, 1,
                                                        true, RELU);
      FCMov2->LoadWeights(&weights.ip2_mov_w[0], &weights.ip2_mov_b[0],
                          scratch_mem_);
      network_.emplace_back(std::move(FCMov2));
    }

    // 3. Allocate GPU memory for running the network:
    //    - three buffers of max size are enough (one to hold input, second to
    //      hold output and third to hold skip connection's input).

    // size of input to the network
    size_t maxSize = max_batch_size_ * kNumInputPlanes * 64 * sizeof(DataType);

    // take max size of all layers
    for (auto& layer : network_) {
      maxSize = std::max(maxSize, layer->GetOutputSize(max_batch_size_));
    }

    if ((attn_policy_ || use_res_block_winograd_fuse_opt_ || attn_body_) &&
        (scratch_size_ > maxSize)) {
      maxSize = scratch_size_;
    }

    if (!multi_stream_) {
      for (auto& mem : tensor_mem_) {
        ReportCUDAErrors(cudaMalloc(&mem, maxSize));
        ReportCUDAErrors(cudaMemset(mem, 0, maxSize));
      }
    }

    tensor_mem_size_ = multi_stream_ ? maxSize : 0;

    // pre-allocate one InputsOutputs object
    // The first call to allocate memory, create cublas,
    // strem, etc takes really long (600 ms)
    std::unique_ptr<InputsOutputs> io = GetInputsOutputs();
  }

  void forwardEval(InputsOutputs* io, int batchSize) {
    if (!multi_stream_) lock_.lock();

#ifdef DEBUG_RAW_NPS
    auto t_start = std::chrono::high_resolution_clock::now();
#endif

    // Expand packed planes to full planes.
    uint64_t* ipDataMasks = io->input_masks_mem_gpu_;
    float* ipDataValues = io->input_val_mem_gpu_;

    DataType* tensor_mem[3];
    void* scratch_mem;
    cudaStream_t stream;
    cublasHandle_t cublas;
    if (multi_stream_) {
      // We use tensor and scratch memory from InputOutputs (so that multiple
      // requests can run in parallel)
      for (int i = 0; i < 3; i++) tensor_mem[i] = (DataType*)io->tensor_mem_[i];
      scratch_mem = io->scratch_mem_;
      stream = io->stream_;
      cublas = io->cublas_;
    } else {
      for (int i = 0; i < 3; i++) tensor_mem[i] = tensor_mem_[i];
      scratch_mem = scratch_mem_;
      stream = 0;  // default stream
      cublas = cublas_;
    }

    bool fp16 = std::is_same<half, DataType>::value;
    if (fp16) {
      expandPlanes_Fp16_NCHW((half*)(tensor_mem[0]), ipDataMasks, ipDataValues,
                             batchSize * kInputPlanes, stream);
    } else {
      expandPlanes_Fp32_NCHW((float*)(tensor_mem[0]), ipDataMasks, ipDataValues,
                             batchSize * kInputPlanes, stream);
    }

    float* opPol = io->op_policy_mem_gpu_;
    float* opVal = io->op_value_mem_gpu_;
    float* opMov = io->op_moves_left_mem_gpu_;


    // Figure out if the memory requirment for running the res block would fit
    // in the L2 cache.
    bool enableCacheOpt = false;
    DataType* skip_connection =
        use_res_block_winograd_fuse_opt_ ? tensor_mem[1] : tensor_mem[2];

#if CUDART_VERSION >= 11000
    const int pre_transform_tensor_size =
        batchSize * numFilters_ * 8 * 8 * sizeof(DataType);
    const int transformed_tensor_size = pre_transform_tensor_size * 36 / 16;
    const int res_block_mem =
        transformed_tensor_size * 2 + pre_transform_tensor_size;

    cudaStreamAttrValue stream_attribute = {};
    stream_attribute.accessPolicyWindow.base_ptr = tensor_mem[2];
    stream_attribute.accessPolicyWindow.num_bytes = res_block_mem;
    stream_attribute.accessPolicyWindow.hitRatio = 1.0f;
    stream_attribute.accessPolicyWindow.hitProp = cudaAccessPropertyPersisting;
    stream_attribute.accessPolicyWindow.missProp = cudaAccessPropertyStreaming;

    if (allow_cache_opt_ && use_res_block_winograd_fuse_opt_ &&
        (res_block_mem <= scratch_size_) && (res_block_mem <= l2_cache_size_)) {
      // we can use a single alloc to hold all the required tensors, and enable
      // persistent L2 caching on it
      ReportCUDAErrors(cudaStreamSetAttribute(
          stream, cudaStreamAttributeAccessPolicyWindow, &stream_attribute));

      enableCacheOpt = true;
      skip_connection =
          tensor_mem[2] + 2 * transformed_tensor_size / sizeof(DataType);
    }
#endif

    int l = 0;
<<<<<<< HEAD
=======
    // Input.
    network_[l++]->Eval(batchSize, skip_connection, tensor_mem[0], nullptr,
                        scratch_mem, scratch_size_, nullptr, cublas,
                        stream);  // input conv

    // Residual block.
    for (int block = 0; block < numBlocks_; block++) {
      if (use_res_block_winograd_fuse_opt_) {
        network_[l++]->Eval(batchSize, tensor_mem[2], skip_connection, nullptr,
                            enableCacheOpt ? nullptr : scratch_mem,
                            scratch_size_, nullptr, cublas,
                            stream);  // block
      } else {
        network_[l++]->Eval(batchSize, tensor_mem[0], tensor_mem[2], nullptr,
                            scratch_mem, scratch_size_, nullptr, cublas,
                            stream);  // conv1
>>>>>>> 9af2b062

    DataType* flow = tensor_mem[0];
    DataType* spare1 = tensor_mem[1];
    DataType* spare2 = tensor_mem[2];

    if (numBlocks_ > 0) {
      // Input.
      network_[l++]->Eval(
          batchSize,
          use_res_block_winograd_fuse_opt_ ? tensor_mem[1] : tensor_mem[2],
          tensor_mem[0], nullptr, scratch_mem, scratch_size_, nullptr, cublas,
          stream);  // input conv

      // Residual block.
      for (int block = 0; block < numBlocks_; block++) {
        if (use_res_block_winograd_fuse_opt_) {
          network_[l++]->Eval(batchSize, tensor_mem[2], tensor_mem[1], nullptr,
                              scratch_mem, scratch_size_, nullptr, cublas,
                              stream);  // block
        } else {
          network_[l++]->Eval(batchSize, tensor_mem[0], tensor_mem[2], nullptr,
                              scratch_mem, scratch_size_, nullptr, cublas,
                              stream);  // conv1

          network_[l++]->Eval(batchSize, tensor_mem[2], tensor_mem[0],
                              tensor_mem[2], scratch_mem, scratch_size_,
                              nullptr, cublas, stream);  // conv2
        }
      }

      flow = tensor_mem[2];
      spare1 = tensor_mem[0];
      spare2 = tensor_mem[1];
    }


    if (attn_body_) {
      network_[l++]->Eval(batchSize, tensor_mem[1],
                          (numBlocks_ > 0) ? tensor_mem[2] : tensor_mem[0],
                          (numBlocks_ > 0) ? tensor_mem[0] : tensor_mem[2],
                          scratch_mem, scratch_size_, nullptr,
                          cublas, stream);  // Entire attention body of the network

      flow = tensor_mem[1];
      spare1 = tensor_mem[0];
      spare2 = tensor_mem[2];
    }

#if CUDART_VERSION >= 11000
    if (enableCacheOpt) {
      // reset the cache settings
      stream_attribute.accessPolicyWindow.num_bytes = 0;
      cudaStreamSetAttribute(stream, cudaStreamAttributeAccessPolicyWindow,
                             &stream_attribute);
      cudaCtxResetPersistingL2Cache();
    }
#endif

    // Policy head.
    if (attn_policy_) {
      network_[l++]->Eval(
          batchSize, spare1, flow, spare2, scratch_mem,
          scratch_size_, nullptr, cublas,
          stream);  // Entire Attention policy head except for the policy map
      if (fp16) {
        network_[l++]->Eval(batchSize, spare2, spare1, nullptr,
                            scratch_mem, scratch_size_, nullptr, cublas,
                            stream);  // policy map layer
        copyTypeConverted(opPol, (half*)spare2,
                          batchSize * kNumOutputPolicy,
                          stream);  // POLICY output
      } else {
        network_[l++]->Eval(batchSize, (DataType*)opPol, spare1, nullptr,
                            scratch_mem, scratch_size_, nullptr, cublas,
                            stream);  // policy map layer  // POLICY output
      }

    } else if (conv_policy_) {
      network_[l++]->Eval(batchSize, spare1, flow, nullptr,
                          scratch_mem, scratch_size_, nullptr, cublas,
                          stream);  // policy conv1

      network_[l++]->Eval(batchSize, spare2, spare1, nullptr,
                          scratch_mem, scratch_size_, nullptr, cublas,
                          stream);  // policy conv2

      if (fp16) {
        network_[l++]->Eval(batchSize, spare1, spare2, nullptr,
                            scratch_mem, scratch_size_, nullptr, cublas,
                            stream);  // policy map layer
        copyTypeConverted(opPol, (half*)(spare1),
                          batchSize * kNumOutputPolicy,
                          stream);  // POLICY output
      } else {
        network_[l++]->Eval(batchSize, (DataType*)opPol, spare2, nullptr,
                            scratch_mem, scratch_size_, nullptr, cublas,
                            stream);  // policy map layer  // POLICY output
      }
    } else {
      network_[l++]->Eval(batchSize, spare1, flow, nullptr,
                          scratch_mem, scratch_size_, nullptr, cublas,
                          stream);  // pol conv

      if (fp16) {
        network_[l++]->Eval(batchSize, spare2, spare1, nullptr,
                            scratch_mem, scratch_size_, nullptr, cublas,
                            stream);  // pol FC

        copyTypeConverted(opPol, (half*)(spare2),
                          batchSize * kNumOutputPolicy, stream);  // POLICY
      } else {
        network_[l++]->Eval(batchSize, (DataType*)opPol, spare1, nullptr,
                            scratch_mem, scratch_size_, nullptr, cublas,
                            stream);  // pol FC  // POLICY
      }
    }

    // Copy policy output from device memory to host memory.
    ReportCUDAErrors(
        cudaMemcpyAsync(io->op_policy_mem_, io->op_policy_mem_gpu_,
                        sizeof(float) * kNumOutputPolicy * batchSize,
                        cudaMemcpyDeviceToHost, stream));

    // value head
    network_[l++]->Eval(batchSize, spare1, flow, nullptr,
                        scratch_mem, scratch_size_, nullptr, cublas,
                        stream);  // value conv or embedding

    network_[l++]->Eval(batchSize, spare2, spare1, nullptr,
                        scratch_mem, scratch_size_, nullptr, cublas,
                        stream);  // value FC1

    if (wdl_) {
      if (fp16) {
        network_[l++]->Eval(batchSize, spare1, spare2, nullptr,
                            scratch_mem, scratch_size_, nullptr, cublas,
                            stream);  // value FC2    // VALUE
        copyTypeConverted(opVal, (half*)spare1, 3 * batchSize,
                          stream);  // VALUE
      } else {
        network_[l++]->Eval(batchSize, (DataType*)opVal, spare2, nullptr,
                            scratch_mem, scratch_size_, nullptr, cublas,
                            stream);  // value FC2    // VALUE
      }
    } else {
      if (fp16) {
        // TODO: consider fusing the bias-add of FC2 with format conversion.
        network_[l++]->Eval(batchSize, spare1, spare2, nullptr,
                            scratch_mem, scratch_size_, nullptr, cublas,
                            stream);  // value FC2
        copyTypeConverted(opVal, (half*)(spare1), batchSize,
                          stream);  // VALUE
      } else {
        network_[l++]->Eval(batchSize, (DataType*)opVal, spare2, nullptr,
                            scratch_mem, scratch_size_, nullptr, cublas,
                            stream);  // value FC2    // VALUE
      }
    }

    if (moves_left_) {
      // Moves left head
      network_[l++]->Eval(batchSize, spare1, flow, nullptr,
                          scratch_mem, scratch_size_, nullptr, cublas,
                          stream);  // moves conv or embedding

      network_[l++]->Eval(batchSize, spare2, spare1, nullptr,
                          scratch_mem, scratch_size_, nullptr, cublas,
                          stream);  // moves FC1

      // Moves left FC2
      if (fp16) {
        // TODO: consider fusing the bias-add of FC2 with format conversion.
        network_[l++]->Eval(batchSize, spare1, spare2, nullptr,
                            scratch_mem, scratch_size_, nullptr, cublas,
                            stream);
        copyTypeConverted(opMov, (half*)(spare1), batchSize, stream);
      } else {
        network_[l++]->Eval(batchSize, (DataType*)opMov, spare2, nullptr,
                            scratch_mem, scratch_size_, nullptr, cublas,
                            stream);
      }
    }

    if (multi_stream_) {
      ReportCUDAErrors(cudaStreamSynchronize(stream));
    } else {
      ReportCUDAErrors(cudaDeviceSynchronize());
      // The next thread can start using the GPU now.
      lock_.unlock();
    }

    if (wdl_) {
      // Value softmax done cpu side.
      for (int i = 0; i < batchSize; i++) {
        float w = io->op_value_mem_[3 * i + 0];
        float d = io->op_value_mem_[3 * i + 1];
        float l = io->op_value_mem_[3 * i + 2];
        float m = std::max({w, d, l});
        w = std::exp(w - m);
        d = std::exp(d - m);
        l = std::exp(l - m);
        float sum = w + d + l;
        w /= sum;
        l /= sum;
        d = 1.0f - w - l;
        io->op_value_mem_[3 * i + 0] = w;
        io->op_value_mem_[3 * i + 1] = d;
        io->op_value_mem_[3 * i + 2] = l;
      }
    }
  }

  ~CudaNetwork() {
    if (scratch_mem_) ReportCUDAErrors(cudaFree(scratch_mem_));
    if (!multi_stream_) {
      for (auto mem : tensor_mem_) {
        if (mem) ReportCUDAErrors(cudaFree(mem));
      }
      cublasDestroy(cublas_);
    }
  }

  const NetworkCapabilities& GetCapabilities() const override {
    return capabilities_;
  }

  std::unique_ptr<NetworkComputation> NewComputation() override {
    // Set correct gpu id for this computation (as it might have been called
    // from a different thread).
    ReportCUDAErrors(cudaSetDevice(gpu_id_));
    return std::make_unique<CudaNetworkComputation<DataType>>(this, wdl_,
                                                              moves_left_);
  }

  std::unique_ptr<InputsOutputs> GetInputsOutputs() {
    std::lock_guard<std::mutex> lock(inputs_outputs_lock_);
    if (free_inputs_outputs_.empty()) {
      return std::make_unique<InputsOutputs>(
          max_batch_size_, wdl_, moves_left_, tensor_mem_size_, scratch_size_,
          !has_tensor_cores_ && std::is_same<half, DataType>::value);
    } else {
      std::unique_ptr<InputsOutputs> resource =
          std::move(free_inputs_outputs_.front());
      free_inputs_outputs_.pop_front();
      return resource;
    }
  }

  void ReleaseInputsOutputs(std::unique_ptr<InputsOutputs> resource) {
    std::lock_guard<std::mutex> lock(inputs_outputs_lock_);
    free_inputs_outputs_.push_back(std::move(resource));
  }

  // Apparently nvcc doesn't see constructor invocations through make_unique.
  // This function invokes constructor just to please complier and silence
  // warning. Is never called (but compiler thinks that it could).
  void UglyFunctionToSilenceNvccWarning() { InputsOutputs io(0, false, false); }

 private:
  const NetworkCapabilities capabilities_;
  int gpu_id_;
  int l2_cache_size_;
  int max_batch_size_;
  bool wdl_;
  bool moves_left_;
  bool use_res_block_winograd_fuse_opt_;  // fuse operations inside the residual
                                          // tower
  bool multi_stream_;                     // run multiple parallel network evals
  bool allow_cache_opt_;                  // try to fit residual block activations in L2 cache

  // Currently only one NN Eval can happen a time (we can fix this if needed
  // by allocating more memory).
  mutable std::mutex lock_;

  int numBlocks_;
  int numFilters_;
  bool has_se_;
  bool conv_policy_;
  bool attn_policy_;
  bool attn_body_;
  int num_encoder_blocks_;
  std::vector<std::unique_ptr<BaseLayer<DataType>>> network_;
  BaseLayer<DataType>* getLastLayer() { return network_.back().get(); }

  BaseLayer<DataType>* resi_last_;
  BaseLayer<DataType>* encoder_last_;

  size_t tensor_mem_size_;
  size_t scratch_size_;

  // this copy is used only for initialization when multi-stream is enabled
  void* scratch_mem_;

  bool has_tensor_cores_;

  // not used when multi-steam is enabled
  cublasHandle_t cublas_;
  DataType* tensor_mem_[3];

  mutable std::mutex inputs_outputs_lock_;
  std::list<std::unique_ptr<InputsOutputs>> free_inputs_outputs_;

  void showInfo() const {
    int version;
    int ret = cudaRuntimeGetVersion(&version);
    switch (ret) {
      case cudaErrorInitializationError:
        throw Exception("CUDA driver and/or runtime could not be initialized");
      case cudaErrorInsufficientDriver:
        throw Exception("No CUDA driver, or one older than the CUDA library");
      case cudaErrorNoDevice:
        throw Exception("No CUDA-capable devices detected");
    }
    int major = version / 1000;
    int minor = (version - major * 1000) / 10;
    int pl = version - major * 1000 - minor * 10;
    CERR << "CUDA Runtime version: " << major << "." << minor << "." << pl;
    if (version != CUDART_VERSION) {
      major = CUDART_VERSION / 1000;
      minor = (CUDART_VERSION - major * 1000) / 10;
      pl = CUDART_VERSION - major * 1000 - minor * 10;
      CERR << "WARNING: CUDA Runtime version mismatch, was compiled with "
              "version "
           << major << "." << minor << "." << pl;
    }
    cudaDriverGetVersion(&version);
    major = version / 1000;
    minor = (version - major * 1000) / 10;
    pl = version - major * 1000 - minor * 10;
    CERR << "Latest version of CUDA supported by the driver: " << major << "."
         << minor << "." << pl;
    if (version < CUDART_VERSION) {
      CERR << "WARNING: code was compiled with unsupported CUDA version.";
    }
  }

  void showDeviceInfo(const cudaDeviceProp& deviceProp) const {
    CERR << "GPU: " << deviceProp.name;
    CERR << "GPU memory: " << deviceProp.totalGlobalMem / std::pow(2.0f, 30)
         << " Gb";
    CERR << "GPU clock frequency: " << deviceProp.clockRate / 1e3f << " MHz";
    CERR << "GPU compute capability: " << deviceProp.major << "."
         << deviceProp.minor;
    CERR << "L2 cache capacity: " << deviceProp.l2CacheSize;
    if (std::is_same<float, DataType>::value && deviceProp.major >= 7) {
      CERR << "WARNING: you will probably get better performance from the "
              "cuda-fp16 backend.";
    }
  }
};

template <typename DataType>
CudaNetworkComputation<DataType>::CudaNetworkComputation(
    CudaNetwork<DataType>* network, bool wdl, bool moves_left)
    : wdl_(wdl), moves_left_(moves_left), network_(network) {
  batch_size_ = 0;
  inputs_outputs_ = network_->GetInputsOutputs();
}

template <typename DataType>
CudaNetworkComputation<DataType>::~CudaNetworkComputation() {
  network_->ReleaseInputsOutputs(std::move(inputs_outputs_));
}

template <typename DataType>
void CudaNetworkComputation<DataType>::ComputeBlocking() {
  network_->forwardEval(inputs_outputs_.get(), GetBatchSize());
}

template <typename DataType>
std::unique_ptr<Network> MakeCudaNetwork(const std::optional<WeightsFile>& w,
                                         const OptionsDict& options) {
  if (!w) {
    throw Exception(
        "The cuda" +
        std::string(std::is_same<half, DataType>::value ? "-fp16" : "") +
        " backend requires a network file.");
  }
  const WeightsFile& weights = *w;
  if (weights.format().network_format().network() !=
          pblczero::NetworkFormat::NETWORK_CLASSICAL_WITH_HEADFORMAT &&
      weights.format().network_format().network() !=
          pblczero::NetworkFormat::NETWORK_SE_WITH_HEADFORMAT) {
    throw Exception("Network format " +
                    pblczero::NetworkFormat::NetworkStructure_Name(
                        weights.format().network_format().network()) +
                    " is not supported by the CUDA backend.");
  }
  if (weights.format().network_format().policy() !=
          pblczero::NetworkFormat::POLICY_CLASSICAL &&
      weights.format().network_format().policy() !=
          pblczero::NetworkFormat::POLICY_CONVOLUTION &&
      weights.format().network_format().policy() !=
          pblczero::NetworkFormat::POLICY_ATTENTION) {
    throw Exception("Policy format " +
                    pblczero::NetworkFormat::PolicyFormat_Name(
                        weights.format().network_format().policy()) +
                    " is not supported by the CUDA backend.");
  }
  if (weights.format().network_format().value() !=
          pblczero::NetworkFormat::VALUE_CLASSICAL &&
      weights.format().network_format().value() !=
          pblczero::NetworkFormat::VALUE_WDL) {
    throw Exception("Value format " +
                    pblczero::NetworkFormat::ValueFormat_Name(
                        weights.format().network_format().value()) +
                    " is not supported by the CUDA backend.");
  }
  if (weights.format().network_format().moves_left() !=
          pblczero::NetworkFormat::MOVES_LEFT_NONE &&
      weights.format().network_format().moves_left() !=
          pblczero::NetworkFormat::MOVES_LEFT_V1) {
    throw Exception("Moves left head format " +
                    pblczero::NetworkFormat::MovesLeftFormat_Name(
                        weights.format().network_format().moves_left()) +
                    " is not supported by the CUDA backend.");
  }
  if (weights.format().network_format().default_activation() !=
          pblczero::NetworkFormat::DEFAULT_ACTIVATION_RELU &&
      weights.format().network_format().default_activation() !=
          pblczero::NetworkFormat::DEFAULT_ACTIVATION_MISH) {
    throw Exception(
        "Default activation " +
        pblczero::NetworkFormat::DefaultActivation_Name(
            weights.format().network_format().default_activation()) +
        " is not supported by the CUDA backend.");
  }
  return std::make_unique<CudaNetwork<DataType>>(weights, options);
}

std::unique_ptr<Network> MakeCudaNetworkAuto(
    const std::optional<WeightsFile>& weights, const OptionsDict& options) {
  int gpu_id = options.GetOrDefault<int>("gpu", 0);
  cudaDeviceProp deviceProp = {};
  // No error checking here, this will be repeated later.
  cudaGetDeviceProperties(&deviceProp, gpu_id);

  // Check if the GPU supports FP16.
  if (deviceProp.major >= 7 ||
      (deviceProp.major == 6 && deviceProp.minor != 1) ||
      (deviceProp.major == 5 && deviceProp.minor == 3)) {
    CERR << "Switching to [cuda-fp16]...";
    return MakeCudaNetwork<half>(weights, options);
  }
  CERR << "Switching to [cuda]...";
  return MakeCudaNetwork<float>(weights, options);
}

REGISTER_NETWORK("cuda-auto", MakeCudaNetworkAuto, 104)
REGISTER_NETWORK("cuda", MakeCudaNetwork<float>, 103)
REGISTER_NETWORK("cuda-fp16", MakeCudaNetwork<half>, 102)

}  // namespace lczero<|MERGE_RESOLUTION|>--- conflicted
+++ resolved
@@ -646,44 +646,24 @@
 #endif
 
     int l = 0;
-<<<<<<< HEAD
-=======
-    // Input.
-    network_[l++]->Eval(batchSize, skip_connection, tensor_mem[0], nullptr,
+
+    DataType* flow = tensor_mem[0];
+    DataType* spare1 = tensor_mem[1];
+    DataType* spare2 = tensor_mem[2];
+
+    if (numBlocks_ > 0) {
+      // Input.
+      network_[l++]->Eval(batchSize, skip_connection, tensor_mem[0], nullptr,
                         scratch_mem, scratch_size_, nullptr, cublas,
                         stream);  // input conv
 
-    // Residual block.
-    for (int block = 0; block < numBlocks_; block++) {
-      if (use_res_block_winograd_fuse_opt_) {
-        network_[l++]->Eval(batchSize, tensor_mem[2], skip_connection, nullptr,
+      // Residual block.
+      for (int block = 0; block < numBlocks_; block++) {
+        if (use_res_block_winograd_fuse_opt_) {
+          network_[l++]->Eval(batchSize, tensor_mem[2], skip_connection, nullptr,
                             enableCacheOpt ? nullptr : scratch_mem,
                             scratch_size_, nullptr, cublas,
                             stream);  // block
-      } else {
-        network_[l++]->Eval(batchSize, tensor_mem[0], tensor_mem[2], nullptr,
-                            scratch_mem, scratch_size_, nullptr, cublas,
-                            stream);  // conv1
->>>>>>> 9af2b062
-
-    DataType* flow = tensor_mem[0];
-    DataType* spare1 = tensor_mem[1];
-    DataType* spare2 = tensor_mem[2];
-
-    if (numBlocks_ > 0) {
-      // Input.
-      network_[l++]->Eval(
-          batchSize,
-          use_res_block_winograd_fuse_opt_ ? tensor_mem[1] : tensor_mem[2],
-          tensor_mem[0], nullptr, scratch_mem, scratch_size_, nullptr, cublas,
-          stream);  // input conv
-
-      // Residual block.
-      for (int block = 0; block < numBlocks_; block++) {
-        if (use_res_block_winograd_fuse_opt_) {
-          network_[l++]->Eval(batchSize, tensor_mem[2], tensor_mem[1], nullptr,
-                              scratch_mem, scratch_size_, nullptr, cublas,
-                              stream);  // block
         } else {
           network_[l++]->Eval(batchSize, tensor_mem[0], tensor_mem[2], nullptr,
                               scratch_mem, scratch_size_, nullptr, cublas,
