/*
 This file is part of Leela Chess Zero.
 Copyright (C) 2018-2019 The LCZero Authors

 Leela Chess is free software: you can redistribute it and/or modify
 it under the terms of the GNU General Public License as published by
 the Free Software Foundation, either version 3 of the License, or
 (at your option) any later version.

 Leela Chess is distributed in the hope that it will be useful,
 but WITHOUT ANY WARRANTY; without even the implied warranty of
 MERCHANTABILITY or FITNESS FOR A PARTICULAR PURPOSE.  See the
 GNU General Public License for more details.

 You should have received a copy of the GNU General Public License
 along with Leela Chess.  If not, see <http://www.gnu.org/licenses/>.
 */

#include <algorithm>
#include <cassert>
#include <cmath>
#include <iostream>

#include "neural/blas/blas.h"
#include "neural/blas/convolution1.h"
#include "neural/blas/fully_connected_layer.h"
#include "neural/blas/se_unit.h"
#include "neural/blas/winograd_convolution3.h"
#include "neural/factory.h"
#include "neural/network.h"
#include "neural/network_legacy.h"
#include "neural/shared/activation.h"
#include "neural/shared/policy_map.h"
#include "neural/shared/winograd_filter.h"

#include <Eigen/Core>

#ifdef USE_DNNL
#include <omp.h>
#endif

namespace lczero {
namespace {

template <bool use_eigen>
class BlasComputation : public NetworkComputation {
 public:
  BlasComputation(const LegacyWeights& weights, const size_t max_batch_size,
                  const bool wdl, const bool moves_left, const bool conv_policy,
                  const int blas_cores);

  virtual ~BlasComputation() {}

  // Adds a sample to the batch.
  void AddInput(InputPlanes&& input) override { planes_.emplace_back(input); }

  // Do the computation.
  void ComputeBlocking() override;

  // Returns how many times AddInput() was called.
  int GetBatchSize() const override { return static_cast<int>(planes_.size()); }

  // Returns Q value of @sample.
  float GetQVal(int sample) const override {
    if (wdl_) {
      auto w = q_values_[3 * sample + 0];
      auto l = q_values_[3 * sample + 2];
      return w - l;
    } else {
      return q_values_[sample];
    }
  }

  float GetDVal(int sample) const override {
    if (wdl_) {
      auto d = q_values_[3 * sample + 1];
      return d;
    } else {
      return 0.0f;
    }
  }

  float GetMVal(int sample) const override {
    if (moves_left_) {
      return m_values_[sample];
    } else {
      return 0.0f;
    }
  }

  // Returns P value @move_id of @sample.
  float GetPVal(int sample, int move_id) const override {
    return policies_[sample][move_id];
  }

 private:
  void EncodePlanes(const InputPlanes& sample, float* buffer);

  static constexpr auto kWidth = 8;
  static constexpr auto kHeight = 8;
  static constexpr auto kSquares = kWidth * kHeight;
  static constexpr auto kPolicyOutputs = 1858;
  // Number of used planes with convolutional policy.
  // The real number of planes is higher because of padding.
  static constexpr auto kPolicyUsedPlanes = 73;

  const LegacyWeights& weights_;
  size_t max_batch_size_;
  std::vector<InputPlanes> planes_;
  std::vector<std::vector<float>> policies_;
  std::vector<float> q_values_;
  std::vector<float> m_values_;
  bool wdl_;
  bool moves_left_;
  bool conv_policy_;
};

template <bool use_eigen>
class BlasNetwork : public Network {
 public:
  BlasNetwork(const WeightsFile& weights, const OptionsDict& options);
  virtual ~BlasNetwork(){};

  std::unique_ptr<NetworkComputation> NewComputation() override {
<<<<<<< HEAD
    return std::make_unique<BlasComputation<use_eigen>>(
        weights_, max_batch_size_, wdl_, conv_policy_, blas_cores_);
=======
    return std::make_unique<BlasComputation>(weights_, max_batch_size_, wdl_,
                                             moves_left_, conv_policy_,
                                             blas_cores_);
>>>>>>> 89fcfd12
  }

  const NetworkCapabilities& GetCapabilities() const override {
    return capabilities_;
  }

 private:
  // A cap on the max batch size since it consumes a lot of memory
  static constexpr auto kHardMaxBatchSize = 2048;

  const NetworkCapabilities capabilities_;
  LegacyWeights weights_;
  size_t max_batch_size_;
  bool wdl_;
  bool moves_left_;
  bool conv_policy_;
  int blas_cores_;
};

<<<<<<< HEAD
template <bool use_eigen>
BlasComputation<use_eigen>::BlasComputation(const LegacyWeights& weights,
                                            const size_t max_batch_size,
                                            const bool wdl,
                                            const bool conv_policy,
                                            const int blas_cores)
=======
BlasComputation::BlasComputation(const LegacyWeights& weights,
                                 const size_t max_batch_size, const bool wdl,
                                 const bool moves_left, const bool conv_policy,
                                 const int blas_cores)
>>>>>>> 89fcfd12
    : weights_(weights),
      max_batch_size_(max_batch_size),
      policies_(0),
      q_values_(0),
      wdl_(wdl),
      moves_left_(moves_left),
      conv_policy_(conv_policy) {
#ifdef USE_DNNL
  omp_set_num_threads(blas_cores);
#else
  // Silence unused parameter warning.
  (void)blas_cores;
#endif
}

template <bool use_eigen>
void BlasComputation<use_eigen>::ComputeBlocking() {
  // Retrieve network key dimensions from the weights structure.
  const auto num_value_channels = weights_.ip1_val_b.size();
  const auto num_moves_channels = weights_.ip1_mov_b.size();
  const auto num_value_input_planes = weights_.value.biases.size();
  const auto num_policy_input_planes = weights_.policy.biases.size();
  const auto num_moves_input_planes = weights_.moves_left.biases.size();
  const auto num_output_policy = static_cast<size_t>(kPolicyOutputs);
  const auto output_channels = weights_.input.biases.size();

  // max_channels is the maximum number of input channels of any
  // convolution.
  // Residual blocks are identical, but the first convolution might be bigger
  // when the network has very few filters
  const auto input_channels = static_cast<size_t>(kInputPlanes);
  const auto max_channels = std::max(output_channels, input_channels);

  // The policy head may increase convolution max output size.
  const auto max_output_channels =
      (conv_policy_ && weights_.policy.biases.size() > output_channels)
          ? weights_.policy.biases.size()
          : output_channels;

  // Determine the largest batch for allocations.
  const auto plane_count = planes_.size();
  const auto largest_batch_size = std::min(max_batch_size_, plane_count);

  /* Typically
   input_channels = 112
   output_channels = 192
   max_channels = 192
   num_value_input_planes = 32
   num_policy_input_planes = 32
   num_value_channels = 128
   num_output_policy = 1858
   */

  // Allocate data for the whole batch.
  size_t max_fc_channels = std::max(
      num_value_channels, std::max(num_output_policy, num_moves_channels));
  std::vector<float> output_fc(largest_batch_size * max_fc_channels);

  std::vector<float> res_buffer1(largest_batch_size * max_channels * kSquares);
  std::vector<float> res_buffer2(largest_batch_size * output_channels *
                                 kSquares);
  std::vector<float> res_buffer3(largest_batch_size * output_channels *
                                 kSquares);

  WinogradConvolution3<use_eigen> convolve3(largest_batch_size, max_channels,
                                            max_output_channels);

  size_t max_head_planes =
      std::max(num_policy_input_planes,
               std::max(num_value_input_planes, num_moves_input_planes));
  std::vector<float> head_buffer(largest_batch_size * max_head_planes *
                                 kSquares);

  // These ones will rotate during the computation.
  float* conv_in = res_buffer1.data();
  float* conv_out = res_buffer2.data();
  float* res = res_buffer3.data();

  for (size_t i = 0; i < plane_count; i += largest_batch_size) {
    const auto batch_size = std::min(plane_count - i, largest_batch_size);
    for (size_t j = 0; j < batch_size; j++) {
      EncodePlanes(planes_[i + j], &conv_in[j * kSquares * kInputPlanes]);
    }

    // Input convolution

    convolve3.Forward(batch_size, kInputPlanes, output_channels, conv_in,
                      weights_.input.weights.data(), conv_out);

    BiasResidualRelu(batch_size, output_channels, conv_out,
                     weights_.input.biases.data());

    // Residual tower

    for (auto& residual : weights_.residual) {
      const auto& conv1 = residual.conv1;
      const auto& conv2 = residual.conv2;
      const auto& se = residual.se;

      std::swap(conv_out, conv_in);

      convolve3.Forward(batch_size, output_channels, output_channels, conv_in,
                        conv1.weights.data(), conv_out);

      BiasResidualRelu(batch_size, output_channels, &conv_out[0],
                       conv1.biases.data());

      std::swap(conv_in, res);
      std::swap(conv_out, conv_in);

      convolve3.Forward(batch_size, output_channels, output_channels, conv_in,
                        conv2.weights.data(), conv_out);

      if (residual.has_se) {
        // No relu if followed by SE-unit and residual is added later
        BiasResidualRelu(batch_size, output_channels, &conv_out[0],
                         conv2.biases.data(), nullptr, false);

        std::swap(conv_out, conv_in);

        auto se_fc_outputs = se.b1.size();
        ApplySEUnit<use_eigen>(batch_size, output_channels, se_fc_outputs,
                               conv_in, res, se.w1.data(), se.b1.data(),
                               se.w2.data(), se.b2.data(), conv_out);
      } else {
        BiasResidualRelu(batch_size, output_channels, &conv_out[0],
                         conv2.biases.data(), res);
      }
    }

    if (conv_policy_) {
      // Need to preserve conv_out which is used for value head
      convolve3.Forward(batch_size, output_channels, output_channels, conv_out,
                        weights_.policy1.weights.data(), res);

      BiasResidualRelu(batch_size, output_channels, &res[0],
                       weights_.policy1.biases.data());

      convolve3.Forward(batch_size, output_channels, num_policy_input_planes,
                        res, weights_.policy.weights.data(),
                        head_buffer.data());

      BiasResidualRelu(batch_size, num_policy_input_planes,
                       &head_buffer.data()[0], weights_.policy.biases.data(),
                       nullptr, false);

      // Mapping from convolutional policy to lc0 policy
      for (auto batch = size_t{0}; batch < batch_size; batch++) {
        for (auto i = 0; i < kPolicyUsedPlanes * kSquares; i++) {
          auto j = kConvPolicyMap[i];
          if (j >= 0) {
            output_fc[batch * num_output_policy + j] =
                head_buffer[batch * num_policy_input_planes * kSquares + i];
          }
        }
      }

    } else {
<<<<<<< HEAD
      Convolution1<use_eigen>::Forward(
          batch_size, output_channels, num_policy_input_planes, conv_out,
          weights_.policy.weights.data(), policy_buffer.data());
=======
      Convolution1::Forward(batch_size, output_channels,
                            num_policy_input_planes, conv_out,
                            weights_.policy.weights.data(), head_buffer.data());
>>>>>>> 89fcfd12

      BiasResidualRelu(batch_size, num_policy_input_planes, &head_buffer[0],
                       weights_.policy.biases.data());

      FullyConnectedLayer<use_eigen>::Forward1D(
          batch_size, num_policy_input_planes * kSquares, num_output_policy,
          head_buffer.data(), weights_.ip_pol_w.data(),
          weights_.ip_pol_b.data(),
          false,  // Relu Off
          output_fc.data());
    }

    for (size_t j = 0; j < batch_size; j++) {
      std::vector<float> policy(num_output_policy);

      // Get the moves
      policy.assign(output_fc.begin() + j * num_output_policy,
                    output_fc.begin() + (j + 1) * num_output_policy);
      policies_.emplace_back(std::move(policy));
    }

    // Value head
<<<<<<< HEAD
    Convolution1<use_eigen>::Forward(
        batch_size, output_channels, num_value_input_planes, conv_out,
        weights_.value.weights.data(), value_buffer.data());
=======
    Convolution1::Forward(batch_size, output_channels, num_value_input_planes,
                          conv_out, weights_.value.weights.data(),
                          head_buffer.data());
>>>>>>> 89fcfd12

    BiasResidualRelu(batch_size, num_value_input_planes, &head_buffer[0],
                     weights_.value.biases.data());

    FullyConnectedLayer<use_eigen>::Forward1D(
        batch_size, num_value_input_planes * kSquares, num_value_channels,
        head_buffer.data(), weights_.ip1_val_w.data(),
        weights_.ip1_val_b.data(),
        true,  // Relu On
        output_fc.data());

    // Now get the score
    if (wdl_) {
      std::vector<float> wdl(3 * batch_size);
<<<<<<< HEAD
      FullyConnectedLayer<use_eigen>::Forward1D(
          batch_size, num_value_channels, 3, output_val.data(),
=======
      FullyConnectedLayer::Forward1D(
          batch_size, num_value_channels, 3, output_fc.data(),
>>>>>>> 89fcfd12
          weights_.ip2_val_w.data(), weights_.ip2_val_b.data(),
          false,  // Relu Off
          wdl.data());

      for (size_t j = 0; j < batch_size; j++) {
        std::vector<float> wdl_softmax(3);
        SoftmaxActivation(3, &wdl[j * 3], wdl_softmax.data());

        q_values_.emplace_back(wdl_softmax[0]);
        q_values_.emplace_back(wdl_softmax[1]);
        q_values_.emplace_back(wdl_softmax[2]);
      }
    } else {
      for (size_t j = 0; j < batch_size; j++) {
        double winrate = FullyConnectedLayer<use_eigen>::Forward0D(
                             num_value_channels, weights_.ip2_val_w.data(),
                             &output_fc[j * num_value_channels]) +
                         weights_.ip2_val_b[0];

        q_values_.emplace_back(std::tanh(winrate));
      }
    }
    if (moves_left_) {
      Convolution1::Forward(batch_size, output_channels, num_moves_input_planes,
                            conv_out, weights_.moves_left.weights.data(),
                            head_buffer.data());

      BiasResidualRelu(batch_size, num_moves_input_planes, &head_buffer[0],
                       weights_.moves_left.biases.data());

      FullyConnectedLayer::Forward1D(
          batch_size, num_moves_input_planes * kSquares, num_moves_channels,
          head_buffer.data(), weights_.ip1_mov_w.data(),
          weights_.ip1_mov_b.data(),
          true,  // Relu On
          output_fc.data());

      std::vector<float> output_moves_left(batch_size);
      FullyConnectedLayer::Forward1D(
          batch_size, num_moves_channels, 1, output_fc.data(),
          weights_.ip2_mov_w.data(), weights_.ip2_mov_b.data(),
          true,  // Relu On
          output_moves_left.data());

      for (size_t j = 0; j < batch_size; j++) {
        m_values_.emplace_back(output_moves_left[j]);
      }
    }
  }
}

template <bool use_eigen>
void BlasComputation<use_eigen>::EncodePlanes(const InputPlanes& sample,
                                              float* buffer) {
  for (const InputPlane& plane : sample) {
    const float value = plane.value;
    for (auto i = 0; i < kSquares; i++)
      *(buffer++) = (plane.mask & (((uint64_t)1) << i)) != 0 ? value : 0;
  }
}

<<<<<<< HEAD
template <bool use_eigen>
BlasNetwork<use_eigen>::BlasNetwork(const WeightsFile& file,
                                    const OptionsDict& options)
    : capabilities_{file.format().network_format().input()},
=======
BlasNetwork::BlasNetwork(const WeightsFile& file, const OptionsDict& options)
    : capabilities_{file.format().network_format().input(),
                    file.format().network_format().moves_left()},
>>>>>>> 89fcfd12
      weights_(file.weights()) {
  if (!use_eigen) {
    blas_cores_ = options.GetOrDefault<int>("blas_cores", 1);
  }

  max_batch_size_ =
      static_cast<size_t>(options.GetOrDefault<int>("batch_size", 256));

  wdl_ = file.format().network_format().value() ==
         pblczero::NetworkFormat::VALUE_WDL;

  moves_left_ = file.format().network_format().moves_left() ==
                pblczero::NetworkFormat::MOVES_LEFT_V1;

  conv_policy_ = file.format().network_format().policy() ==
                 pblczero::NetworkFormat::POLICY_CONVOLUTION;

  if (max_batch_size_ > kHardMaxBatchSize) {
    max_batch_size_ = kHardMaxBatchSize;
  }

  const auto inputChannels = kInputPlanes;
  const auto channels = static_cast<int>(weights_.input.biases.size());
  const auto residual_blocks = weights_.residual.size();

  weights_.input.weights =
      WinogradFilterTransformF(weights_.input.weights, channels, inputChannels);

  // residual blocks
  for (size_t i = 0; i < residual_blocks; i++) {
    auto& residual = weights_.residual[i];
    auto& conv1 = residual.conv1;
    auto& conv2 = residual.conv2;

    conv1.weights = WinogradFilterTransformF(conv1.weights, channels, channels);
    conv2.weights = WinogradFilterTransformF(conv2.weights, channels, channels);
  }

  if (conv_policy_) {
    weights_.policy1.weights =
        WinogradFilterTransformF(weights_.policy1.weights, channels, channels);
    auto pol_channels = weights_.policy.biases.size();
    weights_.policy.weights = WinogradFilterTransformF(weights_.policy.weights,
                                                       pol_channels, channels);
  }

  if (use_eigen) {
    CERR << "Using Eigen version " << EIGEN_WORLD_VERSION << "."
         << EIGEN_MAJOR_VERSION << "." << EIGEN_MINOR_VERSION;
    CERR << "Eigen max batch size is " << max_batch_size_ << ".";
  } else {
#ifdef USE_OPENBLAS
    int num_procs = openblas_get_num_procs();
    blas_cores_ = std::min(num_procs, blas_cores_);
    openblas_set_num_threads(blas_cores_);
    const char* core_name = openblas_get_corename();
    const char* config = openblas_get_config();
    CERR << "BLAS vendor: OpenBLAS.";
    CERR << "OpenBLAS [" << config << "].";
    CERR << "OpenBLAS found " << num_procs << " " << core_name << " core(s).";
    CERR << "OpenBLAS using " << blas_cores_ << " core(s) for this backend.";
#endif

#ifdef USE_MKL
    int max_procs = mkl_get_max_threads();
    blas_cores_ = std::min(max_procs, blas_cores_);
    mkl_set_num_threads(blas_cores_);
    CERR << "BLAS vendor: MKL.";
    constexpr int len = 256;
    char versionbuf[len];
    mkl_get_version_string(versionbuf, len);
    CERR << "MKL " << versionbuf << ".";
    MKLVersion version;
    mkl_get_version(&version);
    CERR << "MKL platform: " << version.Platform
         << ", processor: " << version.Processor << ".";
    CERR << "MKL can use up to " << max_procs << " thread(s).";
    CERR << "MKL using " << blas_cores_ << " thread(s) for this backend.";
#endif

#ifdef USE_DNNL
    int max_procs = omp_get_max_threads();
    blas_cores_ = std::min(max_procs, blas_cores_);
    const dnnl_version_t* ver = dnnl_version();
    CERR << "BLAS functions from DNNL version " << ver->major << "."
         << ver->minor << "." << ver->patch;
    CERR << "DNNL using up to " << blas_cores_ << " core(s) per search thread";
#endif

#ifdef USE_ACCELERATE
    CERR << "BLAS vendor: Apple vecLib.";
    CERR << "Apple vecLib ignores blas_cores (" << blas_cores_
         << ") parameter.";
#endif
    CERR << "BLAS max batch size is " << max_batch_size_ << ".";
  }
}

template <bool use_eigen>
std::unique_ptr<Network> MakeBlasNetwork(const WeightsFile& weights,
                                         const OptionsDict& options) {
  if (weights.format().network_format().network() !=
          pblczero::NetworkFormat::NETWORK_CLASSICAL_WITH_HEADFORMAT &&
      weights.format().network_format().network() !=
          pblczero::NetworkFormat::NETWORK_SE_WITH_HEADFORMAT) {
    throw Exception(
        "Network format " +
        std::to_string(weights.format().network_format().network()) +
        " is not supported by BLAS backend.");
  }
  if (weights.format().network_format().policy() !=
          pblczero::NetworkFormat::POLICY_CLASSICAL &&
      weights.format().network_format().policy() !=
          pblczero::NetworkFormat::POLICY_CONVOLUTION) {
    throw Exception("Policy format " +
                    std::to_string(weights.format().network_format().policy()) +
                    " is not supported by BLAS backend.");
  }
  if (weights.format().network_format().value() !=
          pblczero::NetworkFormat::VALUE_CLASSICAL &&
      weights.format().network_format().value() !=
          pblczero::NetworkFormat::VALUE_WDL) {
    throw Exception("Value format " +
                    std::to_string(weights.format().network_format().value()) +
                    " is not supported by BLAS backend.");
  }
  return std::make_unique<BlasNetwork<use_eigen>>(weights, options);
}

#ifdef USE_BLAS
REGISTER_NETWORK("blas", MakeBlasNetwork<false>, 50)
#endif
REGISTER_NETWORK("eigen", MakeBlasNetwork<true>, 49)

}  // namespace
}  // namespace lczero<|MERGE_RESOLUTION|>--- conflicted
+++ resolved
@@ -122,14 +122,9 @@
   virtual ~BlasNetwork(){};
 
   std::unique_ptr<NetworkComputation> NewComputation() override {
-<<<<<<< HEAD
     return std::make_unique<BlasComputation<use_eigen>>(
-        weights_, max_batch_size_, wdl_, conv_policy_, blas_cores_);
-=======
-    return std::make_unique<BlasComputation>(weights_, max_batch_size_, wdl_,
-                                             moves_left_, conv_policy_,
-                                             blas_cores_);
->>>>>>> 89fcfd12
+        weights_, max_batch_size_, wdl_, moves_left_, conv_policy_,
+        blas_cores_);
   }
 
   const NetworkCapabilities& GetCapabilities() const override {
@@ -149,19 +144,10 @@
   int blas_cores_;
 };
 
-<<<<<<< HEAD
-template <bool use_eigen>
-BlasComputation<use_eigen>::BlasComputation(const LegacyWeights& weights,
-                                            const size_t max_batch_size,
-                                            const bool wdl,
-                                            const bool conv_policy,
-                                            const int blas_cores)
-=======
-BlasComputation::BlasComputation(const LegacyWeights& weights,
-                                 const size_t max_batch_size, const bool wdl,
-                                 const bool moves_left, const bool conv_policy,
-                                 const int blas_cores)
->>>>>>> 89fcfd12
+template <bool use_eigen>
+BlasComputation<use_eigen>::BlasComputation(
+    const LegacyWeights& weights, const size_t max_batch_size, const bool wdl,
+    const bool moves_left, const bool conv_policy, const int blas_cores)
     : weights_(weights),
       max_batch_size_(max_batch_size),
       policies_(0),
@@ -320,15 +306,9 @@
       }
 
     } else {
-<<<<<<< HEAD
       Convolution1<use_eigen>::Forward(
           batch_size, output_channels, num_policy_input_planes, conv_out,
-          weights_.policy.weights.data(), policy_buffer.data());
-=======
-      Convolution1::Forward(batch_size, output_channels,
-                            num_policy_input_planes, conv_out,
-                            weights_.policy.weights.data(), head_buffer.data());
->>>>>>> 89fcfd12
+          weights_.policy.weights.data(), head_buffer.data());
 
       BiasResidualRelu(batch_size, num_policy_input_planes, &head_buffer[0],
                        weights_.policy.biases.data());
@@ -351,15 +331,9 @@
     }
 
     // Value head
-<<<<<<< HEAD
     Convolution1<use_eigen>::Forward(
         batch_size, output_channels, num_value_input_planes, conv_out,
-        weights_.value.weights.data(), value_buffer.data());
-=======
-    Convolution1::Forward(batch_size, output_channels, num_value_input_planes,
-                          conv_out, weights_.value.weights.data(),
-                          head_buffer.data());
->>>>>>> 89fcfd12
+        weights_.value.weights.data(), head_buffer.data());
 
     BiasResidualRelu(batch_size, num_value_input_planes, &head_buffer[0],
                      weights_.value.biases.data());
@@ -374,13 +348,8 @@
     // Now get the score
     if (wdl_) {
       std::vector<float> wdl(3 * batch_size);
-<<<<<<< HEAD
       FullyConnectedLayer<use_eigen>::Forward1D(
-          batch_size, num_value_channels, 3, output_val.data(),
-=======
-      FullyConnectedLayer::Forward1D(
           batch_size, num_value_channels, 3, output_fc.data(),
->>>>>>> 89fcfd12
           weights_.ip2_val_w.data(), weights_.ip2_val_b.data(),
           false,  // Relu Off
           wdl.data());
@@ -404,14 +373,14 @@
       }
     }
     if (moves_left_) {
-      Convolution1::Forward(batch_size, output_channels, num_moves_input_planes,
-                            conv_out, weights_.moves_left.weights.data(),
-                            head_buffer.data());
+      Convolution1<use_eigen>::Forward(
+          batch_size, output_channels, num_moves_input_planes, conv_out,
+          weights_.moves_left.weights.data(), head_buffer.data());
 
       BiasResidualRelu(batch_size, num_moves_input_planes, &head_buffer[0],
                        weights_.moves_left.biases.data());
 
-      FullyConnectedLayer::Forward1D(
+      FullyConnectedLayer<use_eigen>::Forward1D(
           batch_size, num_moves_input_planes * kSquares, num_moves_channels,
           head_buffer.data(), weights_.ip1_mov_w.data(),
           weights_.ip1_mov_b.data(),
@@ -419,7 +388,7 @@
           output_fc.data());
 
       std::vector<float> output_moves_left(batch_size);
-      FullyConnectedLayer::Forward1D(
+      FullyConnectedLayer<use_eigen>::Forward1D(
           batch_size, num_moves_channels, 1, output_fc.data(),
           weights_.ip2_mov_w.data(), weights_.ip2_mov_b.data(),
           true,  // Relu On
@@ -442,16 +411,11 @@
   }
 }
 
-<<<<<<< HEAD
 template <bool use_eigen>
 BlasNetwork<use_eigen>::BlasNetwork(const WeightsFile& file,
                                     const OptionsDict& options)
-    : capabilities_{file.format().network_format().input()},
-=======
-BlasNetwork::BlasNetwork(const WeightsFile& file, const OptionsDict& options)
     : capabilities_{file.format().network_format().input(),
                     file.format().network_format().moves_left()},
->>>>>>> 89fcfd12
       weights_(file.weights()) {
   if (!use_eigen) {
     blas_cores_ = options.GetOrDefault<int>("blas_cores", 1);
