--- conflicted
+++ resolved
@@ -222,22 +222,13 @@
   int end = std::min(start + batch_size, static_cast<int>(raw_input_.size()));
   for (int i = start; i < end; i++) {
     for (const auto& plane : raw_input_[i]) {
-<<<<<<< HEAD
-      float value = (idx == 109 && network_->adjust_rule50_) ? plane.value / 99
+      float adj_v = (idx == 109 && network_->adjust_rule50_) ? plane.value / 99
                                                              : plane.value;
-      for (auto bit : IterateBits(plane.mask)) {
-        if (std::is_same<Ort::Float16_t, DataType>::value) {
-          *(iter + bit) = FP32toFP16(value);
-        } else {
-          *(iter + bit) = value;
-        }
-=======
       DataType value = std::is_same<Ort::Float16_t, DataType>::value
-                           ? FP32toFP16(plane.value)
-                           : plane.value;
+                           ? FP32toFP16(adj_v)
+                           : adj_v;
       for (auto bit : IterateBits(plane.mask)) {
         *(iter + bit) = value;
->>>>>>> efb02ea2
       }
       idx++;
       iter += 64;
