/*
  This file is part of Leela Chess Zero.
  Copyright (C) 2021 The LCZero Authors

  Leela Chess is free software: you can redistribute it and/or modify
  it under the terms of the GNU General Public License as published by
  the Free Software Foundation, either version 3 of the License, or
  (at your option) any later version.

  Leela Chess is distributed in the hope that it will be useful,
  but WITHOUT ANY WARRANTY; without even the implied warranty of
  MERCHANTABILITY or FITNESS FOR A PARTICULAR PURPOSE.  See the
  GNU General Public License for more details.

  You should have received a copy of the GNU General Public License
  along with Leela Chess.  If not, see <http://www.gnu.org/licenses/>.

  Additional permission under GNU GPL version 3 section 7

  If you modify this Program, or any covered work, by linking or
  combining it with NVIDIA Corporation's libraries from the NVIDIA CUDA
  Toolkit and the NVIDIA CUDA Deep Neural Network library (or a
  modified version of those libraries), containing parts covered by the
  terms of the respective license agreement, the licensors of this
  Program grant you additional permission to convey the resulting work.
*/

#include <algorithm>
#include <cassert>
#include <fstream>
#include <iterator>
#include <memory>
#include <string>
#include <vector>

#include "cpu_provider_factory.h"
#include "neural/factory.h"
#include "neural/loader.h"
#include "neural/network.h"
#include "neural/onnx/converter.h"
#include "onnxruntime_cxx_api.h"
#include "utils/bititer.h"
#include "utils/exception.h"
#include "utils/logging.h"

namespace lczero {
namespace {

enum class OnnxProvider { CPU, CUDA };

class OnnxNetwork;

class OnnxComputation : public NetworkComputation {
 public:
  OnnxComputation(OnnxNetwork* network) : network_(network) {}
  void AddInput(InputPlanes&& input) override {
    raw_input_.emplace_back(input);
  }
  int GetBatchSize() const override { return raw_input_.size(); }
  void ComputeBlocking() override;
  float GetQVal(int sample) const override;
  float GetDVal(int sample) const override;
  float GetPVal(int sample, int move_id) const override;
  float GetMVal(int sample) const override;

 private:
  Ort::Value PrepareInput();

  OnnxNetwork* network_;
  std::vector<InputPlanes> raw_input_;
  std::vector<float> input_tensor_data_;
  std::vector<Ort::Value> output_tensors_;
};

class OnnxNetwork : public Network {
 public:
  OnnxNetwork(const WeightsFile& file, const OptionsDict& options,
              OnnxProvider provider);
  std::unique_ptr<NetworkComputation> NewComputation() override {
    return std::make_unique<OnnxComputation>(this);
  }
  const NetworkCapabilities& GetCapabilities() const override {
    return capabilities_;
  }

  Ort::Env onnx_env_;
  Ort::SessionOptions session_options_;
  Ort::Session session_;
  std::vector<std::string> inputs_;
  // Points to strings in inputs_.
  std::vector<const char*> inputs_cstr_;
  std::vector<std::string> outputs_;
  // Points to strings in outputs_.
  std::vector<const char*> outputs_cstr_;
  // Indices in output_cstr_ vector.
  int policy_head_ = -1;
  int wdl_head_ = -1;
  int value_head_ = -1;
  int mlh_head_ = -1;
  NetworkCapabilities capabilities_;
};

float OnnxComputation::GetQVal(int sample) const {
  if (network_->wdl_head_ != -1) {
    const auto& data =
        output_tensors_[network_->wdl_head_].GetTensorData<float>();
    return data[sample * 3 + 0] - data[sample * 3 + 2];
  } else {
    const auto& data =
        output_tensors_[network_->value_head_].GetTensorData<float>();
    return data[sample];
  }
}
float OnnxComputation::GetDVal(int sample) const {
  if (network_->wdl_head_ == -1) return 0.0f;
  const auto& data =
      output_tensors_[network_->wdl_head_].GetTensorData<float>();
  return data[sample * 3 + 1];
}
float OnnxComputation::GetPVal(int sample, int move_id) const {
  const auto& data =
      output_tensors_[network_->policy_head_].GetTensorData<float>();
  return data[sample * 1858 + move_id];
}
float OnnxComputation::GetMVal(int sample) const {
  if (network_->mlh_head_ == -1) return 0.0f;
  const auto& data =
      output_tensors_[network_->mlh_head_].GetTensorData<float>();
  return data[sample];
}

Ort::Value OnnxComputation::PrepareInput() {
  input_tensor_data_.clear();
  input_tensor_data_.resize(raw_input_.size() * kInputPlanes * 8 * 8);
  auto iter = input_tensor_data_.data();
  for (const auto& sample : raw_input_) {
    assert(sample.size() == kInputPlanes);
    for (const auto& plane : sample) {
      for (auto bit : IterateBits(plane.mask)) {
        *(iter + bit) = plane.value;
      }
      iter += 64;
    }
  }
  int64_t dims[] = {static_cast<int64_t>(raw_input_.size()), kInputPlanes, 8,
                    8};
  auto memory_info =
      Ort::MemoryInfo::CreateCpu(OrtArenaAllocator, OrtMemTypeDefault);
  // Hopefully having dims in a temporary variable is fine.
  return Ort::Value::CreateTensor<float>(memory_info, input_tensor_data_.data(),
                                         input_tensor_data_.size(), dims, 4);
}

void OnnxComputation::ComputeBlocking() {
  auto input_tensor = PrepareInput();
  output_tensors_ = network_->session_.Run(
      {}, network_->inputs_cstr_.data(), &input_tensor, 1,
      network_->outputs_cstr_.data(), network_->outputs_cstr_.size());
}

Ort::SessionOptions GetOptions(OnnxProvider provider, const OptionsDict& dict) {
  Ort::SessionOptions options;
  OrtCUDAProviderOptions cuda_options;
  // options.SetIntraOpNumThreads(1);
  options.SetGraphOptimizationLevel(GraphOptimizationLevel::ORT_ENABLE_ALL);
  switch (provider) {
    case OnnxProvider::CUDA:
<<<<<<< HEAD
      options.AppendExecutionProvider_TensorRT({});
=======
      cuda_options.device_id = dict.GetOrDefault<int>("gpu", 0);
      options.AppendExecutionProvider_CUDA(cuda_options);
>>>>>>> f5085675
      break;
    case OnnxProvider::CPU:
      // Doesn't really work. :-( There are two execution providers (CUDA and
      // CPU) already added, don't know how to force it to use CPU.
      auto status = OrtSessionOptionsAppendExecutionProvider_CPU(options, 0);
      if (status) {
        std::string error_message = Ort::GetApi().GetErrorMessage(status);
        OrtErrorCode error_code = Ort::GetApi().GetErrorCode(status);
        Ort::GetApi().ReleaseStatus(status);
        throw Exception("ONNX CPU error " + std::to_string(error_code) + ": " +
                        error_message);
      }
      break;
  }
  return options;
}

OnnxNetwork::OnnxNetwork(const WeightsFile& file, const OptionsDict& dict,
                         OnnxProvider provider)
    : onnx_env_(ORT_LOGGING_LEVEL_WARNING, "lc0"),
      session_(onnx_env_, file.onnx_model().model().data(),
               file.onnx_model().model().size(), GetOptions(provider, dict)),
      capabilities_{file.format().network_format().input(),
                    file.format().network_format().moves_left()} {
  const auto& md = file.onnx_model();
  if (!md.has_input_planes()) {
    throw Exception("NN doesn't have input planes defined.");
  }
  inputs_.emplace_back(md.input_planes());
  if (!md.has_output_policy()) {
    throw Exception("NN doesn't have policy head defined.");
  }
  policy_head_ = outputs_.size();
  outputs_.emplace_back(md.output_policy());
  if (md.has_output_wdl()) {
    wdl_head_ = outputs_.size();
    outputs_.emplace_back(md.output_wdl());
  } else if (md.has_output_value()) {
    value_head_ = outputs_.size();
    outputs_.emplace_back(md.output_value());
  } else {
    throw Exception("NN doesn't have value head.");
  }
  if (md.has_output_mlh()) {
    mlh_head_ = outputs_.size();
    outputs_.emplace_back(md.output_mlh());
  }
  std::transform(inputs_.begin(), inputs_.end(),
                 std::back_inserter(inputs_cstr_),
                 [](const auto& x) { return x.c_str(); });
  std::transform(outputs_.begin(), outputs_.end(),
                 std::back_inserter(outputs_cstr_),
                 [](const auto& x) { return x.c_str(); });
}

template <OnnxProvider kProvider>
std::unique_ptr<Network> MakeOnnxNetwork(const std::optional<WeightsFile>& w,
                                         const OptionsDict& opts) {
  if (!w) throw Exception("The ONNX backend requires a network file.");

  if (w->has_onnx_model()) {
    return std::make_unique<OnnxNetwork>(*w, opts, kProvider);
  } else {
    if (w->format().network_format().network() !=
            pblczero::NetworkFormat::NETWORK_CLASSICAL_WITH_HEADFORMAT &&
        w->format().network_format().network() !=
            pblczero::NetworkFormat::NETWORK_SE_WITH_HEADFORMAT) {
      throw Exception("Network format " +
                      pblczero::NetworkFormat::NetworkStructure_Name(
                          w->format().network_format().network()) +
                      " is not supported by the ONNX backend.");
    }
    if (w->format().network_format().policy() !=
            pblczero::NetworkFormat::POLICY_CLASSICAL &&
        w->format().network_format().policy() !=
            pblczero::NetworkFormat::POLICY_CONVOLUTION) {
      throw Exception("Policy format " +
                      pblczero::NetworkFormat::PolicyFormat_Name(
                          w->format().network_format().policy()) +
                      " is not supported by the ONNX backend.");
    }
    if (w->format().network_format().value() !=
            pblczero::NetworkFormat::VALUE_CLASSICAL &&
        w->format().network_format().value() !=
            pblczero::NetworkFormat::VALUE_WDL) {
      throw Exception("Value format " +
                      pblczero::NetworkFormat::ValueFormat_Name(
                          w->format().network_format().value()) +
                      " is not supported by the ONNX backend.");
    }
    if (w->format().network_format().default_activation() !=
        pblczero::NetworkFormat::DEFAULT_ACTIVATION_RELU) {
      throw Exception("Default activation " +
                      pblczero::NetworkFormat::DefaultActivation_Name(
                          w->format().network_format().default_activation()) +
                      " is not supported by the ONNX backend.");
    }
    auto converted = ConvertWeightsToOnnx(*w, {});
    return std::make_unique<OnnxNetwork>(converted, opts, kProvider);
  }
}

REGISTER_NETWORK("onnx-trt", MakeOnnxNetwork<OnnxProvider::CUDA>, 61)
REGISTER_NETWORK("onnx-cpu", MakeOnnxNetwork<OnnxProvider::CPU>, 62)

}  // namespace
}  // namespace lczero<|MERGE_RESOLUTION|>--- conflicted
+++ resolved
@@ -165,12 +165,8 @@
   options.SetGraphOptimizationLevel(GraphOptimizationLevel::ORT_ENABLE_ALL);
   switch (provider) {
     case OnnxProvider::CUDA:
-<<<<<<< HEAD
-      options.AppendExecutionProvider_TensorRT({});
-=======
       cuda_options.device_id = dict.GetOrDefault<int>("gpu", 0);
       options.AppendExecutionProvider_CUDA(cuda_options);
->>>>>>> f5085675
       break;
     case OnnxProvider::CPU:
       // Doesn't really work. :-( There are two execution providers (CUDA and
@@ -273,7 +269,7 @@
   }
 }
 
-REGISTER_NETWORK("onnx-trt", MakeOnnxNetwork<OnnxProvider::CUDA>, 61)
+REGISTER_NETWORK("onnx-cuda", MakeOnnxNetwork<OnnxProvider::CUDA>, 61)
 REGISTER_NETWORK("onnx-cpu", MakeOnnxNetwork<OnnxProvider::CPU>, 62)
 
 }  // namespace
