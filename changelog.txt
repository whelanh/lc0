<<<<<<< HEAD
﻿v0.21.2 (2019-06-09)
=======
﻿v0.22.0-rc1 (2019-08-03)
~~~~~~~~~~~

* Remove softmax calculation from backends and apply it after filtering for
  illegal moves to ensure spurious outputs on illegal moves don't reduce (or
  entirely remove) the quality of the policy values on the legal moves. 
* Other small tweaks piled up in master branch.


v0.21.4 (2019-07-28)
~~~~~~~~~~~~~~~~~~~~

* A fix for crashes that can occur during use of sticky-endgames.
* Change the false positive value reported when in wdl style resign and display
  average nodes per move as part of tournament stats in selfplay mode.

v0.21.3 (2019-07-21)
~~~~~~~

* Fix for potential memory corruption/crash in using small networks or using the
  wdl head with cuda backends. (#892)
* Fix for building with newer versions of meson. (#904)

v0.21.2 (2019-06-09)
>>>>>>> ad8250e0
~~~~~~~

* Divide by a slightly smaller divisor to truncate to +/-12800. (#880)

v0.21.2-rc3 (2019-06-08)
~~~~~~~~~~~

* Centipawn conversion (#860)

v0.21.2-rc2 (2019-05-22)
~~~~~~~~~~~

* Add 320 and 352 channel support for fused SE layer (#855)
* SE layer fix when not using fused kernel (#852)
* Fp16 nchw for cudnn-fp16 backend (support GTX 16xx GPUs) (#849)

v0.21.2-rc1 (2019-05-05)
~~~~~~~~~~~

* Make --sticky-endgames on by default (still off in training) (#844)
* update download links in README (#842)
* Recalibrate centipawn formula (#841)
* Also make parents Terminal if any move is a win or all moves are loss or draw. (#822)
* Use parent Q as a default score instead of 0 for unvisited pv. (#828)
* Add stop command to selfplay interactive mode to allow for graceful exit. (#810)
* Increased hard limit on batch size in opencl backend to 32 (#807)

v0.21.0-rc2 (2019-03-06)
~~~~~~~~~~~

* Add support for cudnn7.0 (#717)
* Informative Tournament Stats (#698)
* Memory leak fix cuda backend (#747)
* cudnn-fp16 fallback path for unusual se-ratios. (#739)
* Cudnn 7.4.2 in packaged binary and warning for using old cudnn with new gpu (#741)
* Move mode specific options to end of help. (#745)
* LogLiveStats hidden option (#754)
* Optional markdown support for help output (#769)
* Improved folding of batch norm into weights and biases - fixes negative gamma bug. (#779)

v0.21.0-rc1 (2019-02-16)
~~~~~~~~~~~

* Check Syzygy tablebase file sizes for corruption (#690)
* search for nvcc on the path first (#709)
* AZ-style policy head support (#712) 
* Implement V4TrainingData (#722)
* WDL value head support (#635)
* Add option for doing kldgain thresholding rather than absolute visit
  limiting (#721)
* Easily run latest releases of lc0 and client using NVIDIA docker (#621)
* Add WDL style resign option. (#724)
* Add a uniform output option for random backend to support a0 seed data
  style (#725)
* Fix c hw switching in cudnn-fp16 mode with convolution policy head.
  (#729)
* misc (non-functional) changes to cudnn backend (#731)
* handle 64 filter SE networks (#624)

v0.20.2 (2019-02-01)
~~~~~~~~~~~

* Favor winning moves that minimize DTZ to reduce shuffling by assuming
  repeated position by default (#708)
* Print cuda and gpu info, warn if mismatches are noticed (#711)

v0.20.2-rc1 (2019-01-27)
~~~~~~~~~~~

* no terminal multivisits (#683)
* better fix for issue 651 (#693)
* Changed output of --help flag to stdout rather than stderr (#687)
* Movegen speedup via magic bitboards (#640)
* modify default benchmark setting to run for 10 seconds (#681)
* Fix incorrect index in OpenCL Winograd output transform (#676)
* Update OpenCL (#655)

v0.20.1 (2019-01-07)
~~~~~~~~~~~

* Change to atomic for cache capacity. (#665)

v0.20.1-rc3 (2019-01-07)
~~~~~~~~~~~

* Remove ffast-math from the default flags (#661)

v0.20.1-rc2 (2019-01-05)
~~~~~~~~~~~

* Don't use Winograd for 1x1 conv. (#659)
* Fix issues with pondering and search limits. (#658)
* Check for zero capacity in cache (#648)
* fix undefined behavior in DiscoverWeightsFile() (#650)
* fix fastmath.h undefined behavior and clean it up (#643)

v0.20.1-rc1 (2019-01-01)
~~~~~~~~~~~

* Simplify movestogo approximator to use median residual time. (#634)
* Replace time curve logic with movestogo approximator. (#271)
* Cache best edge to improve PickNodeToExtend performance. (#619)
* fix building with tensorflow 1.12 (#626)
* Minor changes to `src/chess` (#606)
* make uci search parameters the defaults ones (#609)
* Preallocate nodes in advance of their need to avoid the allocation being
  behind a mutex. (#613)
* imrpove meson error when no backends enabled (#614)
* allow building with the mklml library as an mkl alternative (#612)
* Only build the history up if we are actually going to extend the position.
  (#607)
* fix warning (#604)

v0.20.0 (2019-01-01)
~~~~~~~~~~~

* no lto builds by default (#625)

v0.20.0-rc2 (2018-12-24)
~~~~~~~~~~~

* Fix for demux backend to match cuda expected threading model for 
  computations. (#605)

v0.20.0-rc1 (2018-12-22)
~~~~~~~~~~~

* Squeeze-and-Excitation Networks are now supported! (lc0.org/se)
* Older text network files are no longer supported.
* Various performance fixes (most major being having fast approximate math
  functions).
* For systems with multiple GPUs, in addition to "multiplexing" backend
  we now also have "demux" backend and "roundrobin" backend.
* Compiler settings tweaks (use VS2017 for windows builds, always have LTO
  enabled, windows releases have PGO enabled).
* Benchmark mode has more options now (e.g. movetime) and saner defaults.
* Added an option to prevent engine to resign too early (used in training).
* Fixed a bug when number of visits could be too high in collision nodes.
  The fix is pretty hacky, there will be better fix later.
* 32-bit version compiles again.

v0.19.1 (2018-12-10)
~~~~~~~

(no changes relative to v0.19.1-rc2)

v0.19.1-rc2 (2018-12-07)
~~~~~~~~~~~

* Temperature and FPU related params. (#568)
* Rework Cpuct related params. (#567)

v0.19.1-rc1 (2018-12-06)
~~~~~~~~~~~

* Updated cpuct formula from alphazero paper. (#563)
* remove UpdateFromUciOptions() from EnsureReady() (#558)
* revert IsSearchActive() and better fix for one of #500 crashes (#555)

v0.19.0 (2018-11-19)
~~~~~~~

* remove Wait() from EngineController::Stop() (#522)

v0.19.0-rc5 (2018-11-17)
~~~~~~~~~~~

* OpenCL: replace thread_local with a resource pool. (#516)
* optional wtime and btime (#515)
* Make convolve1 work with workgroup size of 128 (#514)
* adjust average depth calculation for multivisits (#510)

v0.19.0-rc4 (2018-11-12)
~~~~~~~~~~~

* Microseconds have 6 digits, not 3! (#505)
* use bestmove_is_sent_ for Search::IsSearchActive() (#502)

v0.19.0-rc3 (2018-11-07)
~~~~~~~~~~~

* Fix OpenCL tuner always loading the first saved tuning (#491)
* Do not show warning when ComputeBlocking() takes too much time. (#494)
* Output microseconds in log rather than milliseconds. (#495)
* Add benchmark features (#483)
* Fix EncodePositionForNN test failure (#490)

v0.19.0-rc2 (2018-11-03)
~~~~~~~~~~~

* Version v0.19.0-rc1 reported it's version as v0.19.0-dev
  Therefore v0.19.0-rc2 is released with this issue fixed.

v0.19.0-rc1 (2018-11-03)
~~~~~~~~~~~

* Search algorithm changes

  When visiting terminal nodes and collisions, instead of counting that as one
  visit, estimate how many subsequent visits will also go to the same node, and
  do a batch update.

  That should slightly improve nps near terminal nodes and in multithread
  configurations. Command line parameters that control that:

  --max-collision-events – number of collision events allowed per batch.
    Default is 32. This parameter is roughly equivalent to
    --allowed-node-collisions in v0.18.
  
  --max-collision-visits – total number of estimated collisions per NN batch.
    Default is 9999.

* Time management

  Multiple changes have been done to make Leela track used time more precisely
  (particularly, the moment when to start timer is now much closer to the moment
  GUIs start timer).

  For smart pruning, Leela's timer only starts when the first batch comes from
  NN eval. That should help against instamoves, especially on non-even GPUs.

  Also Leela stops the search quicker now when it sees that time is up (it could
  continue the search for hundreds of milliseconds after that, which caused time
  trouble if opponent moves very fast).

  Those changes should help a lot in ultra-bullet configurations.

* Better logging

  Much more information is outputted now to the log file. That will allow us to
  easier diagnose problems if they occur. To have debug file written, add a
  command line option:

  --logfile=/path/to/logfile

  (or short option "-l /path/to/logfile", or corresponding UCI option "LogFile")

  It's recommended to always have logging on, to make it easier to report bugs
  when it happens.

* Configuration parameters change

  Large part of parameter handling has been reworked. As the result:

  All UCI parameters have been changed to have more "classical" look.
    E.g. was "Network weights file path", became "WeightsFile".

  Much more detailed help is shown than before when you run
    ./lc0 --help

  Some flags have been renamed, e.g.
    --futile-move-aversion
    is renamed back to
    --smart-pruning-factor.

  After setting a parameter (using command line parameter or uci setoption
    command), uci command "uci" shows updated result. That way you can check the
    current option values.

  Some command-line and UCI options are hidden now. Use --show-hidden command
    line parameter to unhide them. E.g.
    ./lc0 --show-hidden --help

  Also, in selfplay mode the per player configuration format has been changed
  (although probably noone knew that anyway):
    Was: ./lc0 selfplay player1: --movetime=14
    Became: ./lc0 selfplay --player1.movetime=14

* Other

  "go depth X" uci command now causes search to stop when depth information in
  uci info line reaches X. Not that it makes much sense for it to work this way,
  but at least it's better than noting.

  Network file size can now be larger than 64MB.

  There is now an experimental flag --ramlimit-mb. The engine tries to estimate
  how much memory it uses and stops search when tree size (plus cache size)
  reaches RAM limit. The estimation is very rough. We'll see how it performs and
  improve estimation later.  
  In situations when search cannot be stopped (`go infinite` or ponder),
  `bestmove` is not automatically outputted. Instead, search stops progress and
  outputs warning.
  
  Benchmark mode has been implemented. Run run, use the following command line:
    ./lc0 benchmark
  This feature is pretty basic in the current version, but will be expanded later.

  As Leela plays much weaker in positions without history, it now is able to
  synthesize it and do not blunder in custom FEN positions. There is a
  --history-fill flag for it. Setting it to "no" disables the feature, setting
  to "fen_only" (default) enables it for all positions except chess start
  position, and setting it to "always" enables it even for startpos.

  Instead of output current win estimation as centipawn score approximation,
  Leela can how show it's raw score. A flag that controls that is --score-type.
  Possible values:
    - centipawn (default) – approximate the win rate in centipawns, like Leela
      always did.
    - win_percentage – value from 0 to 100.0 which represents expected score in
      percents.
    - Q – the same, but scales from -100.0 to 100.0 rather than from 0 to 100.0

v0.18.1 (2018-10-02)
~~~~~~~

* Fix for falling into threefold repetition in a winning endgame tablebase position.


v0.18.0 (2018-09-30)
~~~~~~~

* No changes from rc2 except the version.


v0.18.0-rc2 (2018-09-26)
~~~~~~~~~~~

* Severe bug fixed: Race condition when out-of-order-eval was enabled (and it
  was enabled by default)

* Windows 32-bit builds are now possible (CPU only for now)


v0.18.0-rc1 (2018-09-24)
~~~~~~~~~~~

KNOWN BUG!

* We have credible reports that in some rare cases Lc0 crashes!
  However, we were not able to reproduce it reliably. If you see the crash,
  please report to devs! What seems to increase crash probability:
  - Very short move time (milliseconds)
  - Proximity to a checkmate (happens 1-3 moves before the checkmate)


New features:

* Endgame tablebases support! Both WDL and DTZ now.

* Added MultiPv support.


Time management changes:

* Introduced --immediate-time-use flag. Yes, yet another time management
  flag. Posible values are between 0.0 and 1.0. Setting it closer to 
  1.0 makes Leela use time saved from futile search aversion earlier.

* Some time management parameters were changed:
  - Slowmover is 1.0 now (was 2.4)
  - Immediate-time-use is 0.6 now (didn't exist before, so was 0.0)

* Fixed a bug, because of which futile search aversion tolerance was incorrectly
  applied, which resulted in instamoves.

* Now search stops immediately when it runs out of budgeted time.
  Should help against timeouts, especially on slow backends (e.g. BLAS).

* Move overhead now is a fixed time, doesn't depend on number of remaining
  moves.


Other:

* Out of order eval is on by default. That brings slight nps improvement.

* Default FPU reduction is 1.2 now (was 0.9)

* Cudnn backend now has max_batch parameter.
  (can be set for example like this --backend-opts=max_batch=100).
  This is needed for lower end GPUs that didn't have enough VRAM for a buffer
  of size 1024. Make sure that this setting is not lower than --minibatch-size.

* Small memory usage optimizations.

* Engine name in UCI response is shorter now. Fritz chess UI should be able
  to work with Leela now

* Added flag --temp-visit-offset, will allow to offset temperature during
  training.

* Command line and UCI parameter values are now checked for validity.

* You can now build for older processors that don't support the popcnt
  instruction by passing -Dpopcnt=false to meson when building.

* 32-bit build is possible now. CPU only and we were only able to build it 
  in Linux for now, including Raspberry Pi.

* Threading issue which caused crash in heavily multithreaded environment
  with slow backends was fixed.


v0.17.0 (2018-08-27)
~~~~~~~

No changes from rc2 except the version.


v0.17.0-rc2 (2018-08-21)
~~~~~~~~~~~

* Fixed a bug, that rule50 value was located in wrong place in a training data.
* OpenCL uses much less VRAM now.
* Default OpenCL batch size is 16 now (was 1).
* Default time management related configuration was tweaked:
  --futile-move-aversion is 1.33 now (was 1.47)
  --slowmover is 2.4 now (was 2.6)


v0.17.0-rc1 (2018-08-19)
~~~~~~~~~~~

New visible features:
* Implemented ponder support.
* Tablebases are supported now (only WDL probe for now).
  Command line parameter is
  --syzygy-paths=/path/to/syzygy/
* Old smart pruning flag is gone. Instead there is
  --futile-search-aversion flag.
  --futile-search-aversion=0 is equivalent to old --no-smart-pruning.
  --futile-search-aversion=1 is equivalent to old --smart-pruning.
  Now default is 1.47, which means that engine will sometimes decide to
  stop search earlier even when there is theoretical chance (but not very
  probable) that best move decision could be changed if allowed to think more.
* Lc0 now supports configuration files. Options can be listed there instead of
  command line flags / uci params.
  Config should be named lc0.config and located in the same directory as lc0.
  Should list one command line option per line, with '--' in the beginning
  being optional, for example:

     syzygy-paths=/path/to/syzygy/

* In uci info, "depth" is now average depth rather than full depth
  (which was 4 all the time).
  Also, depth values do not include reused tree, only nodes visited during the
  current search session.
* --sticky-checkmates experimental flag (default off), supposed to find shorter
  checkmate sequences.
* More features in backend "check".


Performance optimizations:
* Release windows executables are built with "whole program optimization".
* Added --out-of-order-eval flag (default is off).
  Switching it on makes cached/terminal nodes higher priority, which increases
  nps.
* OpenCL backend now supports batches (up to 5x speedup!)
* Performance optimizations for BLAS backend.
* Total visited policy (for FPU reduction) is now cached.
* Values of priors (P) are stored now as 16-bit float rather than 32-bit float,
  that saves considerable amount of RAM.


Bugfixes:
* Fixed en passant detection bug which caused the position after pawn moving by
  two squares not counted towards threefold repetition even if en passant was
  not possible.
* Fixed the bug which caused --cache-history-length for values 2..7 work the
  same as --cache-history-length=1.
  This is fixed, but default is temporarily changed to --cache-history-length=1
  during play. (For training games, it's 7)


Removed features:
* Backpropagation beta / backpropagation gamma parameters have been removed.


Other changes:
* Release lc0-windows-cuda.zip package now contains NVdia CUDA and cuDNN .dlls.


v0.16.0 (2018-07-20)
~~~~~~~

* Fully switched to official releases! No more https://crem.xyz/lc0/
* Fixed a bug when pv display and smart pruning didn't sometimes work properly
  after tree reuse.
* Format of protobuf network files was changed.
* Autodiscovery of protobuf based network files works now.


lc0-win-20180715-cuda92-cudnn714
~~~~~~~~~~~~~~~~~~~~~~~~~~~~~~~~

* Support of new format of network files (needed for lc0 launch on main
  training server)
* Fixed hang/poor performance in the beginning of search when there are many
  threads. (Happened on linux only though).
* Memory footprint is reduced a bit. (~-60 bytes per node)

lc0-win-20180711-cuda92-cudnn714
~~~~~~~~~~~~~~~~~~~~~~~~~~~~~~~~

* Edge-node separation introduced a bug that smart pruning didn't work. That's
  fixed.
* Changed options parsing so that --backend-opts=cudnn-fp16 is now possible.
* Performance fixes (mostly for slowness introduced by edge-node separation).

lc0-win-20180708-cuda92-cudnn714
~~~~~~~~~~~~~~~~~~~~~~~~~~~~~~~~

* Mutex contention has been reduced (but locking mutex more rarely).
  Helps a lot with many threads running. Especially recommended to check with
  multi-GPU configuration.
* Memory usage reduced at least 2x (probably more).
* cudnn backend crashed on large batches (>800) that's fixed.
  There is still a limit of batch size 1024 though.
* (not in cudnn build, but for completeness)
  Fixed NN computation with BLAS backend, it had up to 5% error before that.
* Default time budgeting params have been changed again! (not by mach this time)
  --slowmover=1.95
  --time-curve-peak=26.2
  --time-curve-left-width=82
  --time-curve-right-width=74

lc0-win-20180701-cuda92-cudnn714
~~~~~~~~~~~~~~~~~~~~~~~~~~~~~~~~

* fp16-based computation for very modern NVidia GPUs!
  May reduce precision a bit, but should be compensated by nps boost.
  Enable with --backend=cudnn-fp16 flag
* V is now not stored in nodes (a bit less RAM used while thinking)
* (not in cudnn build, but listing for completeness) blas batching support.

lc0-win-20180629-cuda92-cudnn714
~~~~~~~~~~~~~~~~~~~~~~~~~~~~~~~~

* Default time budgeting parameters have been changed (again!):
  --slowmover=1.93
  --time-curve-peak=26
  --time-curve-left-width=67
  --time-curve-right-width=76
* When generating training games, the engine could confuse client by sending
  corrupted output. That's fixed.

lc0-win-20180624-cuda92-cudnn714
~~~~~~~~~~~~~~~~~~~~~~~~~~~~~~~~

* Default time budgeting parameters have been changed:
  --slowmover=2.13  (was 1.8)
  --time-curve-peak=22.0  (was 41.0)
  --time-curve-left-width=450.0  (was 1000.0)
  --time-curve-right-width=30.0  (was 39.5)
* During training game generation, the engine is able to send resign statistics.


lc0-win-20180622-cuda92-cudnn714
~~~~~~~~~~~~~~~~~~~~~~~~~~~~~~~~

* Time budged allocation has been changed, it allocates more time to early
  stages of the game.
  Graphs are here: https://github.com/LeelaChessZero/lc0/pull/59
  Slowmover value has so be recalibrated, and default value was changed from 2.2 to 1.8.
* Fixed a race condition in cache prefetch code. Realistically it hardly every
  occured before though.

lc0-win-20180619-cuda92-cudnn714-00
~~~~~~~~~~~~~~~~~~~~~~~~~~~~~~~~~~~

* Fix a bug instroduced in version 20180609 which caused the engine to miss checkmates sometimes.

lc0-win-20180614-cuda92-cudnn714
~~~~~~~~~~~~~~~~~~~~~~~~~~~~~~~~

* "go searchmoves" uci command is now supported
* It's possible now to disable tree reuse in training games
* Few improvements for random backend
* Lc0 now shows version in uci response
* Analyzer mode has been removed
* extra-virtual-loss has been removed
* Implemented resign (for training games)

lc0-win-20180609-cuda92-cudnn714-01
~~~~~~~~~~~~~~~~~~~~~~~~~~~~~~~~~~~

* In addition to --backpropagate-gamma, there is also --backpropagate-beta!
  Default is 1.0.

lc0-win-20180609-cuda92-cudnn714-00
~~~~~~~~~~~~~~~~~~~~~~~~~~~~~~~~~~~

Visible changes:
* Experimental changes from 20180604 are now default.
* Memory footprint is reduced by 8 bytes per visible node (+ ~240 bytes in
  invisible nodes per visible)
* Introduced --backpropagate-gamma flag.
  Default is 1.0. There are rumours that reducing it to 0.75 improves play.
* Extra-virtual-loss parameter has been removed.
* Quotes in backend-opts parameter were not parsed properly, that's fixed.


lc0-win-20180604-cuda92-cudnn714-experimental
~~~~~~~~~~~~~~~~~~~~~~~~~~~~~~~~~~~~~~~~~~~~

Visible changes:
* Experimental default settings:
  cPUCT: 3.4
  FPU reduction: 0.9
  policy Softmax: 2.2

* Fix memory leak when GUI doesn't ever issue `isready` uci command.


lc0-win-20180602-cuda92-cudnn714-00
~~~~~~~~~~~~~~~~~~~~~~~~~~~~~~~~~~~

Visible changes:
* cPUCT is now 3.1 by default instead of 1.2 (or what it was before)
* Fixed Batch normalization epsilon in tensorflow backend (but noone uses tensorflow anyway)
* Periodically (every 5 seconds) output "uci info" even if bestmove/depth doesn't change.
* Memory management is redone so that node release happens after "bestmove" and "isready", rather than after "position" uci command.
  That garbage collection could take tens of milliseconds and chess GUI already started timer at that point.
  Memory management is always fragile, so fresh crashes and memory leaks are possible.

Invisible changes:
* Store castlings again as e1g1 and not e1h1. Fixes a bug that tree was not reused after castling.<|MERGE_RESOLUTION|>--- conflicted
+++ resolved
@@ -1,6 +1,3 @@
-<<<<<<< HEAD
-﻿v0.21.2 (2019-06-09)
-=======
 ﻿v0.22.0-rc1 (2019-08-03)
 ~~~~~~~~~~~
 
@@ -25,7 +22,6 @@
 * Fix for building with newer versions of meson. (#904)
 
 v0.21.2 (2019-06-09)
->>>>>>> ad8250e0
 ~~~~~~~
 
 * Divide by a slightly smaller divisor to truncate to +/-12800. (#880)
