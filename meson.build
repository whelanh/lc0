--- conflicted
+++ resolved
@@ -262,7 +262,7 @@
     deps += dependency('eigen3', fallback: ['eigen', 'eigen_dep'])
 
     ispc = find_program('ispc', required: false)
-    ispc_arch = 'x86-64'
+    ispc_arch = 'x86'
     ispc_extra_args = []
     if get_option('ispc') and ispc.found()
       ispc_native_only = get_option('ispc_native_only')
@@ -270,33 +270,20 @@
         outputnames = [ '@BASENAME@.obj']
         if not ispc_native_only
           outputnames += ['@BASENAME@_sse2.obj', '@BASENAME@_sse4.obj',
-<<<<<<< HEAD
                           '@BASENAME@_avx.obj', '@BASENAME@_avx2.obj' ]
-=======
-                          '@BASENAME@_avx.obj', '@BASENAME@_avx2.obj',
-                          '@BASENAME@_avx512knl.obj', '@BASENAME@_avx512skx.obj' ]
->>>>>>> 2520eb37
         endif
       else
         ispc_extra_args += ['--pic']
         outputnames = [ '@BASENAME@.o']
         if not ispc_native_only
           outputnames += ['@BASENAME@_sse2.o', '@BASENAME@_sse4.o', 
-<<<<<<< HEAD
                           '@BASENAME@_avx.o', '@BASENAME@_avx2.o' ]
-=======
-                          '@BASENAME@_avx.o', '@BASENAME@_avx2.o',
-                          '@BASENAME@_avx512knl.o', '@BASENAME@_avx512skx.o' ]
->>>>>>> 2520eb37
         endif
       endif
       if ispc_native_only
         ispc_target = 'host'
       else
-<<<<<<< HEAD
         ispc_target = 'sse2-i32x8,sse4-i32x8,avx1-i32x8,avx2-i32x8'
-=======
-        ispc_target = 'sse2-i32x8,sse4-i32x8,avx1-i32x8,avx2-i32x8,avx512knl-i32x16,avx512skx-i32x16'
       endif
 
       if host_machine.system() == 'android'
@@ -311,16 +298,11 @@
             ispc_arch = 'arm'
           endif
         endif
->>>>>>> 2520eb37
       endif
 
       iscp_gen = generator(ispc,
         output: [ '@BASENAME@_ispc.h', outputnames ],
-<<<<<<< HEAD
-        arguments: [ '-O2', '--wno-perf', '--arch=x86',
-=======
         arguments: [ '-O2', '--wno-perf', '--arch=' + ispc_arch,
->>>>>>> 2520eb37
                      '--target=' + ispc_target,
                      '@INPUT@', '-o', '@OUTPUT1@' ,'-h', '@OUTPUT0@' ]
                      + ispc_extra_args
